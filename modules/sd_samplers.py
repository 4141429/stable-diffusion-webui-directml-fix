<<<<<<< HEAD
from modules import sd_samplers_compvis, sd_samplers_kdiffusion, sd_samplers_diffusers, shared
=======
from modules import sd_samplers_kdiffusion, sd_samplers_timesteps, shared
>>>>>>> 5ef669de

# imports for functions that previously were here and are used by other modules
from modules.sd_samplers_common import samples_to_image_grid, sample_to_image  # noqa: F401

all_samplers = sd_samplers_diffusers.samplers if shared.cmd_opts.onnx else [
    *sd_samplers_kdiffusion.samplers_data_k_diffusion,
    *sd_samplers_timesteps.samplers_data_timesteps,
]
all_samplers_map = {x.name: x for x in all_samplers}

samplers = []
samplers_for_img2img = []
samplers_map = {}
samplers_hidden = {}


def find_sampler_config(name):
    if name is not None:
        config = all_samplers_map.get(name, None)
    else:
        config = all_samplers[0]

    return config


def create_sampler(name, model):
    config = find_sampler_config(name)

    assert config is not None, f'bad sampler name: {name}'

    if model.is_sdxl and config.options.get("no_sdxl", False):
        raise Exception(f"Sampler {config.name} is not supported for SDXL")

    sampler = config.constructor(model)
    sampler.config = config

    return sampler


def set_samplers():
    global samplers, samplers_for_img2img, samplers_hidden

    samplers_hidden = set(shared.opts.hide_samplers)
    samplers = all_samplers
    samplers_for_img2img = all_samplers

    samplers_map.clear()
    for sampler in all_samplers:
        samplers_map[sampler.name.lower()] = sampler.name
        for alias in sampler.aliases:
            samplers_map[alias.lower()] = sampler.name


def visible_sampler_names():
    return [x.name for x in samplers if x.name not in samplers_hidden]


set_samplers()
<|MERGE_RESOLUTION|>--- conflicted
+++ resolved
@@ -1,63 +1,59 @@
-<<<<<<< HEAD
-from modules import sd_samplers_compvis, sd_samplers_kdiffusion, sd_samplers_diffusers, shared
-=======
-from modules import sd_samplers_kdiffusion, sd_samplers_timesteps, shared
->>>>>>> 5ef669de
-
-# imports for functions that previously were here and are used by other modules
-from modules.sd_samplers_common import samples_to_image_grid, sample_to_image  # noqa: F401
-
-all_samplers = sd_samplers_diffusers.samplers if shared.cmd_opts.onnx else [
-    *sd_samplers_kdiffusion.samplers_data_k_diffusion,
-    *sd_samplers_timesteps.samplers_data_timesteps,
-]
-all_samplers_map = {x.name: x for x in all_samplers}
-
-samplers = []
-samplers_for_img2img = []
-samplers_map = {}
-samplers_hidden = {}
-
-
-def find_sampler_config(name):
-    if name is not None:
-        config = all_samplers_map.get(name, None)
-    else:
-        config = all_samplers[0]
-
-    return config
-
-
-def create_sampler(name, model):
-    config = find_sampler_config(name)
-
-    assert config is not None, f'bad sampler name: {name}'
-
-    if model.is_sdxl and config.options.get("no_sdxl", False):
-        raise Exception(f"Sampler {config.name} is not supported for SDXL")
-
-    sampler = config.constructor(model)
-    sampler.config = config
-
-    return sampler
-
-
-def set_samplers():
-    global samplers, samplers_for_img2img, samplers_hidden
-
-    samplers_hidden = set(shared.opts.hide_samplers)
-    samplers = all_samplers
-    samplers_for_img2img = all_samplers
-
-    samplers_map.clear()
-    for sampler in all_samplers:
-        samplers_map[sampler.name.lower()] = sampler.name
-        for alias in sampler.aliases:
-            samplers_map[alias.lower()] = sampler.name
-
-
-def visible_sampler_names():
-    return [x.name for x in samplers if x.name not in samplers_hidden]
-
-
-set_samplers()
+from modules import sd_samplers_kdiffusion, sd_samplers_timesteps, sd_samplers_diffusers, shared
+
+# imports for functions that previously were here and are used by other modules
+from modules.sd_samplers_common import samples_to_image_grid, sample_to_image  # noqa: F401
+
+all_samplers = sd_samplers_diffusers.samplers if shared.cmd_opts.onnx else [
+    *sd_samplers_kdiffusion.samplers_data_k_diffusion,
+    *sd_samplers_timesteps.samplers_data_timesteps,
+]
+all_samplers_map = {x.name: x for x in all_samplers}
+
+samplers = []
+samplers_for_img2img = []
+samplers_map = {}
+samplers_hidden = {}
+
+
+def find_sampler_config(name):
+    if name is not None:
+        config = all_samplers_map.get(name, None)
+    else:
+        config = all_samplers[0]
+
+    return config
+
+
+def create_sampler(name, model):
+    config = find_sampler_config(name)
+
+    assert config is not None, f'bad sampler name: {name}'
+
+    if model.is_sdxl and config.options.get("no_sdxl", False):
+        raise Exception(f"Sampler {config.name} is not supported for SDXL")
+
+    sampler = config.constructor(model)
+    sampler.config = config
+
+    return sampler
+
+
+def set_samplers():
+    global samplers, samplers_for_img2img, samplers_hidden
+
+    samplers_hidden = set(shared.opts.hide_samplers)
+    samplers = all_samplers
+    samplers_for_img2img = all_samplers
+
+    samplers_map.clear()
+    for sampler in all_samplers:
+        samplers_map[sampler.name.lower()] = sampler.name
+        for alias in sampler.aliases:
+            samplers_map[alias.lower()] = sampler.name
+
+
+def visible_sampler_names():
+    return [x.name for x in samplers if x.name not in samplers_hidden]
+
+
+set_samplers()