<<<<<<< HEAD
from modules import sd_samplers_kdiffusion, sd_samplers_timesteps, sd_samplers_diffusers, sd_samplers_lcm, shared
=======
from __future__ import annotations

import functools

from modules import sd_samplers_kdiffusion, sd_samplers_timesteps, sd_samplers_lcm, shared, sd_samplers_common, sd_schedulers
>>>>>>> adadb4e3

# imports for functions that previously were here and are used by other modules
samples_to_image_grid = sd_samplers_common.samples_to_image_grid
sample_to_image = sd_samplers_common.sample_to_image

all_samplers = sd_samplers_diffusers.samplers if shared.opts.onnx_enable else [
    *sd_samplers_kdiffusion.samplers_data_k_diffusion,
    *sd_samplers_timesteps.samplers_data_timesteps,
    *sd_samplers_lcm.samplers_data_lcm,
]
all_samplers_map = {x.name: x for x in all_samplers}

samplers: list[sd_samplers_common.SamplerData] = []
samplers_for_img2img: list[sd_samplers_common.SamplerData] = []
samplers_map = {}
samplers_hidden = {}


def find_sampler_config(name):
    if name is not None:
        config = all_samplers_map.get(name, None)
    else:
        config = all_samplers[0]

    return config


def create_sampler(name, model):
    config = find_sampler_config(name)

    assert config is not None, f'bad sampler name: {name}'

    if model.is_sdxl and config.options.get("no_sdxl", False):
        raise Exception(f"Sampler {config.name} is not supported for SDXL")

    sampler = config.constructor(model)
    sampler.config = config

    return sampler


def set_samplers():
    global samplers, samplers_for_img2img, samplers_hidden

    samplers_hidden = set(shared.opts.hide_samplers)
    samplers = all_samplers
    samplers_for_img2img = all_samplers

    samplers_map.clear()
    for sampler in all_samplers:
        samplers_map[sampler.name.lower()] = sampler.name
        for alias in sampler.aliases:
            samplers_map[alias.lower()] = sampler.name


def visible_sampler_names():
    return [x.name for x in samplers if x.name not in samplers_hidden]


def visible_samplers():
    return [x for x in samplers if x.name not in samplers_hidden]


def get_sampler_from_infotext(d: dict):
    return get_sampler_and_scheduler(d.get("Sampler"), d.get("Schedule type"))[0]


def get_scheduler_from_infotext(d: dict):
    return get_sampler_and_scheduler(d.get("Sampler"), d.get("Schedule type"))[1]


def get_hr_sampler_and_scheduler(d: dict):
    hr_sampler = d.get("Hires sampler", "Use same sampler")
    sampler = d.get("Sampler") if hr_sampler == "Use same sampler" else hr_sampler

    hr_scheduler = d.get("Hires schedule type", "Use same scheduler")
    scheduler = d.get("Schedule type") if hr_scheduler == "Use same scheduler" else hr_scheduler

    sampler, scheduler = get_sampler_and_scheduler(sampler, scheduler)

    sampler = sampler if sampler != d.get("Sampler") else "Use same sampler"
    scheduler = scheduler if scheduler != d.get("Schedule type") else "Use same scheduler"

    return sampler, scheduler


def get_hr_sampler_from_infotext(d: dict):
    return get_hr_sampler_and_scheduler(d)[0]


def get_hr_scheduler_from_infotext(d: dict):
    return get_hr_sampler_and_scheduler(d)[1]


@functools.cache
def get_sampler_and_scheduler(sampler_name, scheduler_name):
    default_sampler = samplers[0]
    found_scheduler = sd_schedulers.schedulers_map.get(scheduler_name, sd_schedulers.schedulers[0])

    name = sampler_name or default_sampler.name

    for scheduler in sd_schedulers.schedulers:
        name_options = [scheduler.label, scheduler.name, *(scheduler.aliases or [])]

        for name_option in name_options:
            if name.endswith(" " + name_option):
                found_scheduler = scheduler
                name = name[0:-(len(name_option) + 1)]
                break

    sampler = all_samplers_map.get(name, default_sampler)

    # revert back to Automatic if it's the default scheduler for the selected sampler
    if sampler.options.get('scheduler', None) == found_scheduler.name:
        found_scheduler = sd_schedulers.schedulers[0]

    return sampler.name, found_scheduler.label


set_samplers()
<|MERGE_RESOLUTION|>--- conflicted
+++ resolved
@@ -1,129 +1,125 @@
-<<<<<<< HEAD
-from modules import sd_samplers_kdiffusion, sd_samplers_timesteps, sd_samplers_diffusers, sd_samplers_lcm, shared
-=======
-from __future__ import annotations
-
-import functools
-
-from modules import sd_samplers_kdiffusion, sd_samplers_timesteps, sd_samplers_lcm, shared, sd_samplers_common, sd_schedulers
->>>>>>> adadb4e3
-
-# imports for functions that previously were here and are used by other modules
-samples_to_image_grid = sd_samplers_common.samples_to_image_grid
-sample_to_image = sd_samplers_common.sample_to_image
-
-all_samplers = sd_samplers_diffusers.samplers if shared.opts.onnx_enable else [
-    *sd_samplers_kdiffusion.samplers_data_k_diffusion,
-    *sd_samplers_timesteps.samplers_data_timesteps,
-    *sd_samplers_lcm.samplers_data_lcm,
-]
-all_samplers_map = {x.name: x for x in all_samplers}
-
-samplers: list[sd_samplers_common.SamplerData] = []
-samplers_for_img2img: list[sd_samplers_common.SamplerData] = []
-samplers_map = {}
-samplers_hidden = {}
-
-
-def find_sampler_config(name):
-    if name is not None:
-        config = all_samplers_map.get(name, None)
-    else:
-        config = all_samplers[0]
-
-    return config
-
-
-def create_sampler(name, model):
-    config = find_sampler_config(name)
-
-    assert config is not None, f'bad sampler name: {name}'
-
-    if model.is_sdxl and config.options.get("no_sdxl", False):
-        raise Exception(f"Sampler {config.name} is not supported for SDXL")
-
-    sampler = config.constructor(model)
-    sampler.config = config
-
-    return sampler
-
-
-def set_samplers():
-    global samplers, samplers_for_img2img, samplers_hidden
-
-    samplers_hidden = set(shared.opts.hide_samplers)
-    samplers = all_samplers
-    samplers_for_img2img = all_samplers
-
-    samplers_map.clear()
-    for sampler in all_samplers:
-        samplers_map[sampler.name.lower()] = sampler.name
-        for alias in sampler.aliases:
-            samplers_map[alias.lower()] = sampler.name
-
-
-def visible_sampler_names():
-    return [x.name for x in samplers if x.name not in samplers_hidden]
-
-
-def visible_samplers():
-    return [x for x in samplers if x.name not in samplers_hidden]
-
-
-def get_sampler_from_infotext(d: dict):
-    return get_sampler_and_scheduler(d.get("Sampler"), d.get("Schedule type"))[0]
-
-
-def get_scheduler_from_infotext(d: dict):
-    return get_sampler_and_scheduler(d.get("Sampler"), d.get("Schedule type"))[1]
-
-
-def get_hr_sampler_and_scheduler(d: dict):
-    hr_sampler = d.get("Hires sampler", "Use same sampler")
-    sampler = d.get("Sampler") if hr_sampler == "Use same sampler" else hr_sampler
-
-    hr_scheduler = d.get("Hires schedule type", "Use same scheduler")
-    scheduler = d.get("Schedule type") if hr_scheduler == "Use same scheduler" else hr_scheduler
-
-    sampler, scheduler = get_sampler_and_scheduler(sampler, scheduler)
-
-    sampler = sampler if sampler != d.get("Sampler") else "Use same sampler"
-    scheduler = scheduler if scheduler != d.get("Schedule type") else "Use same scheduler"
-
-    return sampler, scheduler
-
-
-def get_hr_sampler_from_infotext(d: dict):
-    return get_hr_sampler_and_scheduler(d)[0]
-
-
-def get_hr_scheduler_from_infotext(d: dict):
-    return get_hr_sampler_and_scheduler(d)[1]
-
-
-@functools.cache
-def get_sampler_and_scheduler(sampler_name, scheduler_name):
-    default_sampler = samplers[0]
-    found_scheduler = sd_schedulers.schedulers_map.get(scheduler_name, sd_schedulers.schedulers[0])
-
-    name = sampler_name or default_sampler.name
-
-    for scheduler in sd_schedulers.schedulers:
-        name_options = [scheduler.label, scheduler.name, *(scheduler.aliases or [])]
-
-        for name_option in name_options:
-            if name.endswith(" " + name_option):
-                found_scheduler = scheduler
-                name = name[0:-(len(name_option) + 1)]
-                break
-
-    sampler = all_samplers_map.get(name, default_sampler)
-
-    # revert back to Automatic if it's the default scheduler for the selected sampler
-    if sampler.options.get('scheduler', None) == found_scheduler.name:
-        found_scheduler = sd_schedulers.schedulers[0]
-
-    return sampler.name, found_scheduler.label
-
-
-set_samplers()
+from __future__ import annotations
+
+import functools
+
+from modules import sd_samplers_kdiffusion, sd_samplers_timesteps, sd_samplers_diffusers, sd_samplers_lcm, shared, sd_samplers_common, sd_schedulers
+
+# imports for functions that previously were here and are used by other modules
+samples_to_image_grid = sd_samplers_common.samples_to_image_grid
+sample_to_image = sd_samplers_common.sample_to_image
+
+all_samplers = sd_samplers_diffusers.samplers if shared.opts.onnx_enable else [
+    *sd_samplers_kdiffusion.samplers_data_k_diffusion,
+    *sd_samplers_timesteps.samplers_data_timesteps,
+    *sd_samplers_lcm.samplers_data_lcm,
+]
+all_samplers_map = {x.name: x for x in all_samplers}
+
+samplers: list[sd_samplers_common.SamplerData] = []
+samplers_for_img2img: list[sd_samplers_common.SamplerData] = []
+samplers_map = {}
+samplers_hidden = {}
+
+
+def find_sampler_config(name):
+    if name is not None:
+        config = all_samplers_map.get(name, None)
+    else:
+        config = all_samplers[0]
+
+    return config
+
+
+def create_sampler(name, model):
+    config = find_sampler_config(name)
+
+    assert config is not None, f'bad sampler name: {name}'
+
+    if model.is_sdxl and config.options.get("no_sdxl", False):
+        raise Exception(f"Sampler {config.name} is not supported for SDXL")
+
+    sampler = config.constructor(model)
+    sampler.config = config
+
+    return sampler
+
+
+def set_samplers():
+    global samplers, samplers_for_img2img, samplers_hidden
+
+    samplers_hidden = set(shared.opts.hide_samplers)
+    samplers = all_samplers
+    samplers_for_img2img = all_samplers
+
+    samplers_map.clear()
+    for sampler in all_samplers:
+        samplers_map[sampler.name.lower()] = sampler.name
+        for alias in sampler.aliases:
+            samplers_map[alias.lower()] = sampler.name
+
+
+def visible_sampler_names():
+    return [x.name for x in samplers if x.name not in samplers_hidden]
+
+
+def visible_samplers():
+    return [x for x in samplers if x.name not in samplers_hidden]
+
+
+def get_sampler_from_infotext(d: dict):
+    return get_sampler_and_scheduler(d.get("Sampler"), d.get("Schedule type"))[0]
+
+
+def get_scheduler_from_infotext(d: dict):
+    return get_sampler_and_scheduler(d.get("Sampler"), d.get("Schedule type"))[1]
+
+
+def get_hr_sampler_and_scheduler(d: dict):
+    hr_sampler = d.get("Hires sampler", "Use same sampler")
+    sampler = d.get("Sampler") if hr_sampler == "Use same sampler" else hr_sampler
+
+    hr_scheduler = d.get("Hires schedule type", "Use same scheduler")
+    scheduler = d.get("Schedule type") if hr_scheduler == "Use same scheduler" else hr_scheduler
+
+    sampler, scheduler = get_sampler_and_scheduler(sampler, scheduler)
+
+    sampler = sampler if sampler != d.get("Sampler") else "Use same sampler"
+    scheduler = scheduler if scheduler != d.get("Schedule type") else "Use same scheduler"
+
+    return sampler, scheduler
+
+
+def get_hr_sampler_from_infotext(d: dict):
+    return get_hr_sampler_and_scheduler(d)[0]
+
+
+def get_hr_scheduler_from_infotext(d: dict):
+    return get_hr_sampler_and_scheduler(d)[1]
+
+
+@functools.cache
+def get_sampler_and_scheduler(sampler_name, scheduler_name):
+    default_sampler = samplers[0]
+    found_scheduler = sd_schedulers.schedulers_map.get(scheduler_name, sd_schedulers.schedulers[0])
+
+    name = sampler_name or default_sampler.name
+
+    for scheduler in sd_schedulers.schedulers:
+        name_options = [scheduler.label, scheduler.name, *(scheduler.aliases or [])]
+
+        for name_option in name_options:
+            if name.endswith(" " + name_option):
+                found_scheduler = scheduler
+                name = name[0:-(len(name_option) + 1)]
+                break
+
+    sampler = all_samplers_map.get(name, default_sampler)
+
+    # revert back to Automatic if it's the default scheduler for the selected sampler
+    if sampler.options.get('scheduler', None) == found_scheduler.name:
+        found_scheduler = sd_schedulers.schedulers[0]
+
+    return sampler.name, found_scheduler.label
+
+
+set_samplers()