import argparse, os, sys, glob
import torch
import torch.nn as nn
import numpy as np
import gradio as gr
from omegaconf import OmegaConf
from PIL import Image, ImageFont, ImageDraw, PngImagePlugin
from itertools import islice
from einops import rearrange, repeat
from torch import autocast
from contextlib import contextmanager, nullcontext
import mimetypes
import random
import math
import html
import time

import k_diffusion as K
from ldm.util import instantiate_from_config
from ldm.models.diffusion.ddim import DDIMSampler
from ldm.models.diffusion.plms import PLMSSampler

try:
    # this silences the annoying "Some weights of the model checkpoint were not used when initializing..." message at start.

    from transformers import logging
    logging.set_verbosity_error()
except:
    pass

# this is a fix for Windows users. Without it, javascript files will be served with text/html content-type and the bowser will not show any UI
mimetypes.init()
mimetypes.add_type('application/javascript', '.js')

# some of those options should not be changed at all because they would break the model, so I removed them from options.
opt_C = 4
opt_f = 8

LANCZOS = (Image.Resampling.LANCZOS if hasattr(Image, 'Resampling') else Image.LANCZOS)
invalid_filename_chars = '<>:"/\|?*\n'

parser = argparse.ArgumentParser()
parser.add_argument("--outdir", type=str, nargs="?", help="dir to write results to", default=None)
parser.add_argument("--skip_grid", action='store_true', help="do not save a grid, only individual samples. Helpful when evaluating lots of samples",)
parser.add_argument("--skip_save", action='store_true', help="do not save indiviual samples. For speed measurements.",)
parser.add_argument("--n_rows", type=int, default=-1, help="rows in the grid; use -1 for autodetect and 0 for n_rows to be same as batch_size (default: -1)",)
parser.add_argument("--config", type=str, default="configs/stable-diffusion/v1-inference.yaml", help="path to config which constructs model",)
parser.add_argument("--ckpt", type=str, default="models/ldm/stable-diffusion-v1/model.ckpt", help="path to checkpoint of model",)
parser.add_argument("--precision", type=str, help="evaluate at this precision", choices=["full", "autocast"], default="autocast")
parser.add_argument("--gfpgan-dir", type=str, help="GFPGAN directory", default=('./src/gfpgan' if os.path.exists('./src/gfpgan') else './GFPGAN')) # i disagree with where you're putting it but since all guidefags are doing it this way, there you go
parser.add_argument("--no-verify-input", action='store_true', help="do not verify input to check if it's too long")
parser.add_argument("--no-half", action='store_true', help="do not switch the model to 16-bit floats")
parser.add_argument("--no-progressbar-hiding", action='store_true', help="do not hide progressbar in gradio UI (we hide it because it slows down ML if you have hardware accleration in browser)")
<<<<<<< HEAD
parser.add_argument("--max-batch-count",  type=int, default=16, help="maximum batch count value for the UI")
parser.add_argument("--grid-format",  type=str, default='png', help="file format for saved grids; can be png or jpg")
parser.add_argument("--inversion", action='store_true', help="switch to stable inversion version; allows for uploading embeddings; this option should be used only with textual inversion repo")
=======
parser.add_argument("--max-batch-count", type=int, default=16, help="maximum batch count value for the UI")
parser.add_argument("--save-format", type=str, default='png', help="file format for saved indiviual samples; can be png or jpg")
parser.add_argument("--grid-format", type=str, default='png', help="file format for saved grids; can be png or jpg")
parser.add_argument("--grid-extended-filename",  action='store_true', help="save grid images to filenames with extended info: seed, prompt")
parser.add_argument("--jpeg-quality", type=int, default=80, help="quality for saved jpeg images")
parser.add_argument("--disable-pnginfo", action='store_true', help="disable saving text information about generation parameters as chunks to png files")

>>>>>>> e0339e29
opt = parser.parse_args()

GFPGAN_dir = opt.gfpgan_dir

css_hide_progressbar = """
.wrap .m-12 svg { display:none!important; }
.wrap .m-12::before { content:"Loading..." }
.progress-bar { display:none!important; }
.meta-text { display:none!important; }
"""

def chunk(it, size):
    it = iter(it)
    return iter(lambda: tuple(islice(it, size)), ())


def load_model_from_config(config, ckpt, verbose=False):
    print(f"Loading model from {ckpt}")
    pl_sd = torch.load(ckpt, map_location="cpu")
    if "global_step" in pl_sd:
        print(f"Global Step: {pl_sd['global_step']}")
    sd = pl_sd["state_dict"]
    model = instantiate_from_config(config.model)
    m, u = model.load_state_dict(sd, strict=False)
    if len(m) > 0 and verbose:
        print("missing keys:")
        print(m)
    if len(u) > 0 and verbose:
        print("unexpected keys:")
        print(u)

    model.cuda()
    model.eval()
    return model


class CFGDenoiser(nn.Module):
    def __init__(self, model):
        super().__init__()
        self.inner_model = model

    def forward(self, x, sigma, uncond, cond, cond_scale):
        x_in = torch.cat([x] * 2)
        sigma_in = torch.cat([sigma] * 2)
        cond_in = torch.cat([uncond, cond])
        uncond, cond = self.inner_model(x_in, sigma_in, cond=cond_in).chunk(2)
        return uncond + (cond - uncond) * cond_scale


class KDiffusionSampler:
    def __init__(self, m):
        self.model = m
        self.model_wrap = K.external.CompVisDenoiser(m)

    def sample(self, S, conditioning, batch_size, shape, verbose, unconditional_guidance_scale, unconditional_conditioning, eta, x_T):
        sigmas = self.model_wrap.get_sigmas(S)
        x = x_T * sigmas[0]
        model_wrap_cfg = CFGDenoiser(self.model_wrap)

        samples_ddim = K.sampling.sample_lms(model_wrap_cfg, x, sigmas, extra_args={'cond': conditioning, 'uncond': unconditional_conditioning, 'cond_scale': unconditional_guidance_scale}, disable=False)

        return samples_ddim, None


def create_random_tensors(shape, seeds):
    xs = []
    for seed in seeds:
        torch.manual_seed(seed)

        # randn results depend on device; gpu and cpu get different results for same seed;
        # the way I see it, it's better to do this on CPU, so that everyone gets same result;
        # but the original script had it like this so i do not dare change it for now because
        # it will break everyone's seeds.
        xs.append(torch.randn(shape, device=device))
    x = torch.stack(xs)
    return x


def torch_gc():
    torch.cuda.empty_cache()
    torch.cuda.ipc_collect()


def sanitize_filename_part(text):
    return text.replace(' ', '_').translate({ord(x): '' for x in invalid_filename_chars})[:128]


def save_image(image, path, basename, seed, prompt, extension, info=None, short_filename=False):
    prompt = sanitize_filename_part(prompt)

    if short_filename:
        filename = f"{basename}.{extension}"
    else:
        filename = f"{basename}-{seed}-{prompt[:128]}.{extension}"

    if extension == 'png' and not opt.disable_pnginfo:
        pnginfo = PngImagePlugin.PngInfo()
        pnginfo.add_text("parameters", info)
    else:
        pnginfo = None

    image.save(os.path.join(path, filename), quality=opt.jpeg_quality, pnginfo=pnginfo)


def plaintext_to_html(text):
    text = "".join([f"<p>{html.escape(x)}</p>\n" for x in text.split('\n')])
    return text


def load_GFPGAN():
    model_name = 'GFPGANv1.3'
    model_path = os.path.join(GFPGAN_dir, 'experiments/pretrained_models', model_name + '.pth')
    if not os.path.isfile(model_path):
        raise Exception("GFPGAN model not found at path "+model_path)

    sys.path.append(os.path.abspath(GFPGAN_dir))
    from gfpgan import GFPGANer

    return GFPGANer(model_path=model_path, upscale=1, arch='clean', channel_multiplier=2, bg_upsampler=None)


GFPGAN = None
if os.path.exists(GFPGAN_dir):
    try:
        GFPGAN = load_GFPGAN()
        print("Loaded GFPGAN")
    except Exception:
        import traceback
        print("Error loading GFPGAN:", file=sys.stderr)
        print(traceback.format_exc(), file=sys.stderr)

config = OmegaConf.load(opt.config)
model = load_model_from_config(config, opt.ckpt)

device = torch.device("cuda") if torch.cuda.is_available() else torch.device("cpu")
model = (model if opt.no_half else model.half()).to(device)


def image_grid(imgs, batch_size, round_down=False, force_n_rows=None):
    if force_n_rows is not None:
        rows = force_n_rows
    elif opt.n_rows > 0:
        rows = opt.n_rows
    elif opt.n_rows == 0:
        rows = batch_size
    else:
        rows = math.sqrt(len(imgs))
        rows = int(rows) if round_down else round(rows)

    cols = math.ceil(len(imgs) / rows)

    w, h = imgs[0].size
    grid = Image.new('RGB', size=(cols * w, rows * h), color='black')

    for i, img in enumerate(imgs):
        grid.paste(img, box=(i % cols * w, i // cols * h))

    return grid


def draw_prompt_matrix(im, width, height, all_prompts):
    def wrap(text, d, font, line_length):
        lines = ['']
        for word in text.split():
            line = f'{lines[-1]} {word}'.strip()
            if d.textlength(line, font=font) <= line_length:
                lines[-1] = line
            else:
                lines.append(word)
        return '\n'.join(lines)

    def draw_texts(pos, x, y, texts, sizes):
        for i, (text, size) in enumerate(zip(texts, sizes)):
            active = pos & (1 << i) != 0

            if not active:
                text = '\u0336'.join(text) + '\u0336'

            d.multiline_text((x, y + size[1] / 2), text, font=fnt, fill=color_active if active else color_inactive, anchor="mm", align="center")

            y += size[1] + line_spacing

    fontsize = (width + height) // 25
    line_spacing = fontsize // 2
    fnt = ImageFont.truetype("arial.ttf", fontsize)
    color_active = (0, 0, 0)
    color_inactive = (153, 153, 153)

    pad_top = height // 4
    pad_left = width * 3 // 4 if len(all_prompts) > 2 else 0

    cols = im.width // width
    rows = im.height // height

    prompts = all_prompts[1:]

    result = Image.new("RGB", (im.width + pad_left, im.height + pad_top), "white")
    result.paste(im, (pad_left, pad_top))

    d = ImageDraw.Draw(result)

    boundary = math.ceil(len(prompts) / 2)
    prompts_horiz = [wrap(x, d, fnt, width) for x in prompts[:boundary]]
    prompts_vert = [wrap(x, d, fnt, pad_left) for x in prompts[boundary:]]

    sizes_hor = [(x[2] - x[0], x[3] - x[1]) for x in [d.multiline_textbbox((0, 0), x, font=fnt) for x in prompts_horiz]]
    sizes_ver = [(x[2] - x[0], x[3] - x[1]) for x in [d.multiline_textbbox((0, 0), x, font=fnt) for x in prompts_vert]]
    hor_text_height = sum([x[1] + line_spacing for x in sizes_hor]) - line_spacing
    ver_text_height = sum([x[1] + line_spacing for x in sizes_ver]) - line_spacing

    for col in range(cols):
        x = pad_left + width * col + width / 2
        y = pad_top / 2 - hor_text_height / 2

        draw_texts(col, x, y, prompts_horiz, sizes_hor)

    for row in range(rows):
        x = pad_left / 2
        y = pad_top + height * row + height / 2 - ver_text_height / 2

        draw_texts(row, x, y, prompts_vert, sizes_ver)

    return result


def resize_image(resize_mode, im, width, height):
    if resize_mode == 0:
        res = im.resize((width, height), resample=LANCZOS)
    elif resize_mode == 1:
        ratio = width / height
        src_ratio = im.width / im.height

        src_w = width if ratio > src_ratio else im.width * height // im.height
        src_h = height if ratio <= src_ratio else im.height * width // im.width

        resized = im.resize((src_w, src_h), resample=LANCZOS)
        res = Image.new("RGB", (width, height))
        res.paste(resized, box=(width // 2 - src_w // 2, height // 2 - src_h // 2))
    else:
        ratio = width / height
        src_ratio = im.width / im.height

        src_w = width if ratio < src_ratio else im.width * height // im.height
        src_h = height if ratio >= src_ratio else im.height * width // im.width

        resized = im.resize((src_w, src_h), resample=LANCZOS)
        res = Image.new("RGB", (width, height))
        res.paste(resized, box=(width // 2 - src_w // 2, height // 2 - src_h // 2))

        if ratio < src_ratio:
            fill_height = height // 2 - src_h // 2
            res.paste(resized.resize((width, fill_height), box=(0, 0, width, 0)), box=(0, 0))
            res.paste(resized.resize((width, fill_height), box=(0, resized.height, width, resized.height)), box=(0, fill_height + src_h))
        elif ratio > src_ratio:
            fill_width = width // 2 - src_w // 2
            res.paste(resized.resize((fill_width, height), box=(0, 0, 0, height)), box=(0, 0))
            res.paste(resized.resize((fill_width, height), box=(resized.width, 0, resized.width, height)), box=(fill_width + src_w, 0))

    return res


def check_prompt_length(prompt, comments):
    """this function tests if prompt is too long, and if so, adds a message to comments"""

    tokenizer = model.cond_stage_model.tokenizer
    max_length = model.cond_stage_model.max_length

    info = model.cond_stage_model.tokenizer([prompt], truncation=True, max_length=max_length, return_overflowing_tokens=True, padding="max_length", return_tensors="pt")
    ovf = info['overflowing_tokens'][0]
    overflowing_count = ovf.shape[0]
    if overflowing_count == 0:
        return

    vocab = {v: k for k, v in tokenizer.get_vocab().items()}
    overflowing_words = [vocab.get(int(x), "") for x in ovf]
    overflowing_text = tokenizer.convert_tokens_to_string(''.join(overflowing_words))

    comments.append(f"Warning: too many input tokens; some ({len(overflowing_words)}) have been truncated:\n{overflowing_text}\n")


def wrap_gradio_call(func):
    def f(*p1, **p2):
        t = time.perf_counter()
        res = list(func(*p1, **p2))
        elapsed = time.perf_counter() - t

        # last item is always HTML
        res[-1] = res[-1] + f"<p class='performance'>Time taken: {elapsed:.2f}s</p>"

        return tuple(res)

    return f


def process_images(outpath, func_init, func_sample, prompt, seed, sampler_name, batch_size, n_iter, steps, cfg_scale, width, height, prompt_matrix, use_GFPGAN, do_not_save_grid=False):
    """this is the main loop that both txt2img and img2img use; it calls func_init once inside all the scopes and func_sample once per batch"""

    assert prompt is not None
    torch_gc()

    if seed == -1:
        seed = random.randrange(4294967294)
    seed = int(seed)

    os.makedirs(outpath, exist_ok=True)

    sample_path = os.path.join(outpath, "samples")
    os.makedirs(sample_path, exist_ok=True)
    base_count = len(os.listdir(sample_path))
    grid_count = len(os.listdir(outpath)) - 1

    comments = []

    prompt_matrix_parts = []
    if prompt_matrix:
        all_prompts = []
        prompt_matrix_parts = prompt.split("|")
        combination_count = 2 ** (len(prompt_matrix_parts) - 1)
        for combination_num in range(combination_count):
            current = prompt_matrix_parts[0]

            for n, text in enumerate(prompt_matrix_parts[1:]):
                if combination_num & (2 ** n) > 0:
                    current += ("" if text.strip().startswith(",") else ", ") + text

            all_prompts.append(current)

        n_iter = math.ceil(len(all_prompts) / batch_size)
        all_seeds = len(all_prompts) * [seed]

        print(f"Prompt matrix will create {len(all_prompts)} images using a total of {n_iter} batches.")
    else:

        if not opt.no_verify_input:
            try:
                check_prompt_length(prompt, comments)
            except:
                import traceback
                print("Error verifying input:", file=sys.stderr)
                print(traceback.format_exc(), file=sys.stderr)

        all_prompts = batch_size * n_iter * [prompt]
        all_seeds = [seed + x for x in range(len(all_prompts))]

    info = f"""
    {prompt}
    Steps: {steps}, Sampler: {sampler_name}, CFG scale: {cfg_scale}, Seed: {seed}{', GFPGAN' if use_GFPGAN and GFPGAN is not None else ''}
    """.strip() + "".join(["\n\n" + x for x in comments])

    precision_scope = autocast if opt.precision == "autocast" else nullcontext
    output_images = []
    with torch.no_grad(), precision_scope("cuda"), model.ema_scope():
        init_data = func_init()

        for n in range(n_iter):
            prompts = all_prompts[n * batch_size:(n + 1) * batch_size]
            seeds = all_seeds[n * batch_size:(n + 1) * batch_size]

            uc = None
            if cfg_scale != 1.0:
                uc = model.get_learned_conditioning(len(prompts) * [""])
            if isinstance(prompts, tuple):
                prompts = list(prompts)
            c = model.get_learned_conditioning(prompts)

            # we manually generate all input noises because each one should have a specific seed
            x = create_random_tensors([opt_C, height // opt_f, width // opt_f], seeds=seeds)

            samples_ddim = func_sample(init_data=init_data, x=x, conditioning=c, unconditional_conditioning=uc)

            x_samples_ddim = model.decode_first_stage(samples_ddim)
            x_samples_ddim = torch.clamp((x_samples_ddim + 1.0) / 2.0, min=0.0, max=1.0)

            if prompt_matrix or not opt.skip_save or not opt.skip_grid:
                for i, x_sample in enumerate(x_samples_ddim):
                    x_sample = 255. * rearrange(x_sample.cpu().numpy(), 'c h w -> h w c')
                    x_sample = x_sample.astype(np.uint8)

                    if use_GFPGAN and GFPGAN is not None:
                        cropped_faces, restored_faces, restored_img = GFPGAN.enhance(x_sample, has_aligned=False, only_center_face=False, paste_back=True)
                        x_sample = restored_img

                    image = Image.fromarray(x_sample)
                    save_image(image, sample_path, f"{base_count:05}", seeds[i], prompts[i], opt.save_format, info=info)

                    output_images.append(image)
                    base_count += 1

        if (prompt_matrix or not opt.skip_grid) and not do_not_save_grid:
            grid = image_grid(output_images, batch_size, round_down=prompt_matrix)

            if prompt_matrix:

                try:
                    grid = draw_prompt_matrix(grid, width, height, prompt_matrix_parts)
                except Exception:
                    import traceback
                    print("Error creating prompt_matrix text:", file=sys.stderr)
                    print(traceback.format_exc(), file=sys.stderr)

                output_images.insert(0, grid)

            save_image(grid, outpath, f"grid-{grid_count:04}", seed, prompt, opt.grid_format, info=info, short_filename=not opt.grid_extended_filename)
            grid_count += 1

    torch_gc()
    return output_images, seed, info


def load_embeddings(fp):
    # load the file
    model.embedding_manager.load(fp.name)
    

def txt2img(prompt: str, ddim_steps: int, sampler_name: str, use_GFPGAN: bool, prompt_matrix: bool, ddim_eta: float, n_iter: int, batch_size: int, cfg_scale: float, seed: int, height: int, width: int, embeddings_fp):
    outpath = opt.outdir or "outputs/txt2img-samples"

    load_embeddings(embeddings_fp)

    if sampler_name == 'PLMS':
        sampler = PLMSSampler(model)
    elif sampler_name == 'DDIM':
        sampler = DDIMSampler(model)
    elif sampler_name == 'k-diffusion':
        sampler = KDiffusionSampler(model)
    else:
        raise Exception("Unknown sampler: " + sampler_name)

    def init():
        pass

    def sample(init_data, x, conditioning, unconditional_conditioning):
        samples_ddim, _ = sampler.sample(S=ddim_steps, conditioning=conditioning, batch_size=int(x.shape[0]), shape=x[0].shape, verbose=False, unconditional_guidance_scale=cfg_scale, unconditional_conditioning=unconditional_conditioning, eta=ddim_eta, x_T=x)
        return samples_ddim

    output_images, seed, info = process_images(
        outpath=outpath,
        func_init=init,
        func_sample=sample,
        prompt=prompt,
        seed=seed,
        sampler_name=sampler_name,
        batch_size=batch_size,
        n_iter=n_iter,
        steps=ddim_steps,
        cfg_scale=cfg_scale,
        width=width,
        height=height,
        prompt_matrix=prompt_matrix,
        use_GFPGAN=use_GFPGAN
    )

    del sampler

    return output_images, seed, plaintext_to_html(info)


class Flagging(gr.FlaggingCallback):

    def setup(self, components, flagging_dir: str):
        pass

    def flag(self, flag_data, flag_option=None, flag_index=None, username=None):
        import csv

        os.makedirs("log/images", exist_ok=True)

        # those must match the "txt2img" function
        prompt, ddim_steps, sampler_name, use_GFPGAN, prompt_matrix, ddim_eta, n_iter, n_samples, cfg_scale, request_seed, height, width, images, seed, comment = flag_data

        filenames = []

        with open("log/log.csv", "a", encoding="utf8", newline='') as file:
            import time
            import base64

            at_start = file.tell() == 0
            writer = csv.writer(file)
            if at_start:
                writer.writerow(["prompt", "seed", "width", "height", "cfgs", "steps", "filename"])

            filename_base = str(int(time.time() * 1000))
            for i, filedata in enumerate(images):
                filename = "log/images/"+filename_base + ("" if len(images) == 1 else "-"+str(i+1)) + ".png"

                if filedata.startswith("data:image/png;base64,"):
                    filedata = filedata[len("data:image/png;base64,"):]

                with open(filename, "wb") as imgfile:
                    imgfile.write(base64.decodebytes(filedata.encode('utf-8')))

                filenames.append(filename)

            writer.writerow([prompt, seed, width, height, cfg_scale, ddim_steps, filenames[0]])

        print("Logged:", filenames[0])


txt2img_interface = gr.Interface(
    wrap_gradio_call(txt2img),
    inputs=[
        gr.Textbox(label="Prompt", placeholder="A corgi wearing a top hat as an oil painting.", lines=1),
        gr.Slider(minimum=1, maximum=150, step=1, label="Sampling Steps", value=50),
        gr.Radio(label='Sampling method', choices=["DDIM", "PLMS", "k-diffusion"], value="k-diffusion"),
        gr.Checkbox(label='Fix faces using GFPGAN', value=False, visible=GFPGAN is not None),
        gr.Checkbox(label='Create prompt matrix (separate multiple prompts using |, and get all combinations of them)', value=False),
        gr.Slider(minimum=0.0, maximum=1.0, step=0.01, label="DDIM ETA", value=0.0, visible=False),
        gr.Slider(minimum=1, maximum=opt.max_batch_count, step=1, label='Batch count (how many batches of images to generate)', value=1),
        gr.Slider(minimum=1, maximum=8, step=1, label='Batch size (how many images are in a batch; memory-hungry)', value=1),
        gr.Slider(minimum=1.0, maximum=15.0, step=0.5, label='Classifier Free Guidance Scale (how strongly the image should follow the prompt)', value=7.0),
        gr.Number(label='Seed', value=-1),
        gr.Slider(minimum=64, maximum=2048, step=64, label="Height", value=512),
        gr.Slider(minimum=64, maximum=2048, step=64, label="Width", value=512),
        gr.File(label = "Embeddings file for textual inversion", visible=opt.inversion)
    ],
    outputs=[
        gr.Gallery(label="Images"),
        gr.Number(label='Seed'),
        gr.HTML(),
    ],
    title="Stable Diffusion Text-to-Image K",
    description="Generate images from text with Stable Diffusion (using K-LMS)",
    flagging_callback=Flagging()
)


def img2img(prompt: str, init_img, ddim_steps: int, use_GFPGAN: bool, prompt_matrix, loopback: bool, n_iter: int, batch_size: int, cfg_scale: float, denoising_strength: float, seed: int, height: int, width: int, resize_mode: int, embeddings_fp):
    outpath = opt.outdir or "outputs/img2img-samples"

    load_embeddings(embeddings_fp)

    sampler = KDiffusionSampler(model)

    assert 0. <= denoising_strength <= 1., 'can only work with strength in [0.0, 1.0]'

    def init():
        image = init_img.convert("RGB")
        image = resize_image(resize_mode, image, width, height)
        image = np.array(image).astype(np.float32) / 255.0
        image = image[None].transpose(0, 3, 1, 2)
        image = torch.from_numpy(image)

        init_image = 2. * image - 1.
        init_image = init_image.to(device)
        init_image = repeat(init_image, '1 ... -> b ...', b=batch_size)
        init_latent = model.get_first_stage_encoding(model.encode_first_stage(init_image))  # move to latent space

        return init_latent,

    def sample(init_data, x, conditioning, unconditional_conditioning):
        t_enc = int(denoising_strength * ddim_steps)

        x0, = init_data

        sigmas = sampler.model_wrap.get_sigmas(ddim_steps)
        noise = x * sigmas[ddim_steps - t_enc - 1]

        xi = x0 + noise
        sigma_sched = sigmas[ddim_steps - t_enc - 1:]
        model_wrap_cfg = CFGDenoiser(sampler.model_wrap)
        samples_ddim = K.sampling.sample_lms(model_wrap_cfg, xi, sigma_sched, extra_args={'cond': conditioning, 'uncond': unconditional_conditioning, 'cond_scale': cfg_scale}, disable=False)
        return samples_ddim

    if loopback:
        output_images, info = None, None
        history = []
        initial_seed = None

        for i in range(n_iter):
            output_images, seed, info = process_images(
                outpath=outpath,
                func_init=init,
                func_sample=sample,
                prompt=prompt,
                seed=seed,
                sampler_name='k-diffusion',
                batch_size=1,
                n_iter=1,
                steps=ddim_steps,
                cfg_scale=cfg_scale,
                width=width,
                height=height,
                prompt_matrix=prompt_matrix,
                use_GFPGAN=use_GFPGAN,
                do_not_save_grid=True
            )

            if initial_seed is None:
                initial_seed = seed

            init_img = output_images[0]
            seed = seed + 1
            denoising_strength = max(denoising_strength * 0.95, 0.1)
            history.append(init_img)

        grid_count = len(os.listdir(outpath)) - 1
        grid = image_grid(history, batch_size, force_n_rows=1)

        save_image(grid, outpath, f"grid-{grid_count:04}", initial_seed, prompt, opt.grid_format, info=info, short_filename=not opt.grid_extended_filename)

        output_images = history
        seed = initial_seed

    else:
        output_images, seed, info = process_images(
            outpath=outpath,
            func_init=init,
            func_sample=sample,
            prompt=prompt,
            seed=seed,
            sampler_name='k-diffusion',
            batch_size=batch_size,
            n_iter=n_iter,
            steps=ddim_steps,
            cfg_scale=cfg_scale,
            width=width,
            height=height,
            prompt_matrix=prompt_matrix,
            use_GFPGAN=use_GFPGAN
        )

    del sampler

    return output_images, seed, plaintext_to_html(info)


sample_img2img = "assets/stable-samples/img2img/sketch-mountains-input.jpg"
sample_img2img = sample_img2img if os.path.exists(sample_img2img) else None

img2img_interface = gr.Interface(
    wrap_gradio_call(img2img),
    inputs=[
        gr.Textbox(placeholder="A fantasy landscape, trending on artstation.", lines=1),
        gr.Image(value=sample_img2img, source="upload", interactive=True, type="pil"),
        gr.Slider(minimum=1, maximum=150, step=1, label="Sampling Steps", value=50),
        gr.Checkbox(label='Fix faces using GFPGAN', value=False, visible=GFPGAN is not None),
        gr.Checkbox(label='Create prompt matrix (separate multiple prompts using |, and get all combinations of them)', value=False),
        gr.Checkbox(label='Loopback (use images from previous batch when creating next batch)', value=False),
        gr.Slider(minimum=1, maximum=opt.max_batch_count, step=1, label='Batch count (how many batches of images to generate)', value=1),
        gr.Slider(minimum=1, maximum=8, step=1, label='Batch size (how many images are in a batch; memory-hungry)', value=1),
        gr.Slider(minimum=1.0, maximum=15.0, step=0.5, label='Classifier Free Guidance Scale (how strongly the image should follow the prompt)', value=7.0),
        gr.Slider(minimum=0.0, maximum=1.0, step=0.01, label='Denoising Strength', value=0.75),
        gr.Number(label='Seed', value=-1),
        gr.Slider(minimum=64, maximum=2048, step=64, label="Height", value=512),
        gr.Slider(minimum=64, maximum=2048, step=64, label="Width", value=512),
        gr.Radio(label="Resize mode", choices=["Just resize", "Crop and resize", "Resize and fill"], type="index", value="Just resize"),
        gr.File(label = "Embeddings file for textual inversion", visible=opt.inversion)
    ],
    outputs=[
        gr.Gallery(),
        gr.Number(label='Seed'),
        gr.HTML(),
    ],
    title="Stable Diffusion Image-to-Image",
    description="Generate images from images with Stable Diffusion",
    allow_flagging="never",
)

interfaces = [
    (txt2img_interface, "txt2img"),
    (img2img_interface, "img2img")
]

def run_GFPGAN(image, strength):
    image = image.convert("RGB")

    cropped_faces, restored_faces, restored_img = GFPGAN.enhance(np.array(image, dtype=np.uint8), has_aligned=False, only_center_face=False, paste_back=True)
    res = Image.fromarray(restored_img)

    if strength < 1.0:
        res = Image.blend(image, res, strength)

    return res, 0, ''


if GFPGAN is not None:
    interfaces.append((gr.Interface(
        run_GFPGAN,
        inputs=[
            gr.Image(label="Source", source="upload", interactive=True, type="pil"),
            gr.Slider(minimum=0.0, maximum=1.0, step=0.001, label="Effect strength", value=100),
        ],
        outputs=[
            gr.Image(label="Result"),
            gr.Number(label='Seed', visible=False),
            gr.HTML(),
        ],
        title="GFPGAN",
        description="Fix faces on images",
        allow_flagging="never",
    ), "GFPGAN"))


demo = gr.TabbedInterface(
    interface_list=[x[0] for x in interfaces],
    tab_names=[x[1] for x in interfaces],
    css=("" if opt.no_progressbar_hiding else css_hide_progressbar) + """
.output-html p {margin: 0 0.5em;}
.performance { font-size: 0.85em; color: #444; }
"""
)

demo.launch()<|MERGE_RESOLUTION|>--- conflicted
+++ resolved
@@ -1,769 +1,764 @@
-import argparse, os, sys, glob
-import torch
-import torch.nn as nn
-import numpy as np
-import gradio as gr
-from omegaconf import OmegaConf
-from PIL import Image, ImageFont, ImageDraw, PngImagePlugin
-from itertools import islice
-from einops import rearrange, repeat
-from torch import autocast
-from contextlib import contextmanager, nullcontext
-import mimetypes
-import random
-import math
-import html
-import time
-
-import k_diffusion as K
-from ldm.util import instantiate_from_config
-from ldm.models.diffusion.ddim import DDIMSampler
-from ldm.models.diffusion.plms import PLMSSampler
-
-try:
-    # this silences the annoying "Some weights of the model checkpoint were not used when initializing..." message at start.
-
-    from transformers import logging
-    logging.set_verbosity_error()
-except:
-    pass
-
-# this is a fix for Windows users. Without it, javascript files will be served with text/html content-type and the bowser will not show any UI
-mimetypes.init()
-mimetypes.add_type('application/javascript', '.js')
-
-# some of those options should not be changed at all because they would break the model, so I removed them from options.
-opt_C = 4
-opt_f = 8
-
-LANCZOS = (Image.Resampling.LANCZOS if hasattr(Image, 'Resampling') else Image.LANCZOS)
-invalid_filename_chars = '<>:"/\|?*\n'
-
-parser = argparse.ArgumentParser()
-parser.add_argument("--outdir", type=str, nargs="?", help="dir to write results to", default=None)
-parser.add_argument("--skip_grid", action='store_true', help="do not save a grid, only individual samples. Helpful when evaluating lots of samples",)
-parser.add_argument("--skip_save", action='store_true', help="do not save indiviual samples. For speed measurements.",)
-parser.add_argument("--n_rows", type=int, default=-1, help="rows in the grid; use -1 for autodetect and 0 for n_rows to be same as batch_size (default: -1)",)
-parser.add_argument("--config", type=str, default="configs/stable-diffusion/v1-inference.yaml", help="path to config which constructs model",)
-parser.add_argument("--ckpt", type=str, default="models/ldm/stable-diffusion-v1/model.ckpt", help="path to checkpoint of model",)
-parser.add_argument("--precision", type=str, help="evaluate at this precision", choices=["full", "autocast"], default="autocast")
-parser.add_argument("--gfpgan-dir", type=str, help="GFPGAN directory", default=('./src/gfpgan' if os.path.exists('./src/gfpgan') else './GFPGAN')) # i disagree with where you're putting it but since all guidefags are doing it this way, there you go
-parser.add_argument("--no-verify-input", action='store_true', help="do not verify input to check if it's too long")
-parser.add_argument("--no-half", action='store_true', help="do not switch the model to 16-bit floats")
-parser.add_argument("--no-progressbar-hiding", action='store_true', help="do not hide progressbar in gradio UI (we hide it because it slows down ML if you have hardware accleration in browser)")
-<<<<<<< HEAD
-parser.add_argument("--max-batch-count",  type=int, default=16, help="maximum batch count value for the UI")
-parser.add_argument("--grid-format",  type=str, default='png', help="file format for saved grids; can be png or jpg")
-parser.add_argument("--inversion", action='store_true', help="switch to stable inversion version; allows for uploading embeddings; this option should be used only with textual inversion repo")
-=======
-parser.add_argument("--max-batch-count", type=int, default=16, help="maximum batch count value for the UI")
-parser.add_argument("--save-format", type=str, default='png', help="file format for saved indiviual samples; can be png or jpg")
-parser.add_argument("--grid-format", type=str, default='png', help="file format for saved grids; can be png or jpg")
-parser.add_argument("--grid-extended-filename",  action='store_true', help="save grid images to filenames with extended info: seed, prompt")
-parser.add_argument("--jpeg-quality", type=int, default=80, help="quality for saved jpeg images")
-parser.add_argument("--disable-pnginfo", action='store_true', help="disable saving text information about generation parameters as chunks to png files")
-
->>>>>>> e0339e29
-opt = parser.parse_args()
-
-GFPGAN_dir = opt.gfpgan_dir
-
-css_hide_progressbar = """
-.wrap .m-12 svg { display:none!important; }
-.wrap .m-12::before { content:"Loading..." }
-.progress-bar { display:none!important; }
-.meta-text { display:none!important; }
-"""
-
-def chunk(it, size):
-    it = iter(it)
-    return iter(lambda: tuple(islice(it, size)), ())
-
-
-def load_model_from_config(config, ckpt, verbose=False):
-    print(f"Loading model from {ckpt}")
-    pl_sd = torch.load(ckpt, map_location="cpu")
-    if "global_step" in pl_sd:
-        print(f"Global Step: {pl_sd['global_step']}")
-    sd = pl_sd["state_dict"]
-    model = instantiate_from_config(config.model)
-    m, u = model.load_state_dict(sd, strict=False)
-    if len(m) > 0 and verbose:
-        print("missing keys:")
-        print(m)
-    if len(u) > 0 and verbose:
-        print("unexpected keys:")
-        print(u)
-
-    model.cuda()
-    model.eval()
-    return model
-
-
-class CFGDenoiser(nn.Module):
-    def __init__(self, model):
-        super().__init__()
-        self.inner_model = model
-
-    def forward(self, x, sigma, uncond, cond, cond_scale):
-        x_in = torch.cat([x] * 2)
-        sigma_in = torch.cat([sigma] * 2)
-        cond_in = torch.cat([uncond, cond])
-        uncond, cond = self.inner_model(x_in, sigma_in, cond=cond_in).chunk(2)
-        return uncond + (cond - uncond) * cond_scale
-
-
-class KDiffusionSampler:
-    def __init__(self, m):
-        self.model = m
-        self.model_wrap = K.external.CompVisDenoiser(m)
-
-    def sample(self, S, conditioning, batch_size, shape, verbose, unconditional_guidance_scale, unconditional_conditioning, eta, x_T):
-        sigmas = self.model_wrap.get_sigmas(S)
-        x = x_T * sigmas[0]
-        model_wrap_cfg = CFGDenoiser(self.model_wrap)
-
-        samples_ddim = K.sampling.sample_lms(model_wrap_cfg, x, sigmas, extra_args={'cond': conditioning, 'uncond': unconditional_conditioning, 'cond_scale': unconditional_guidance_scale}, disable=False)
-
-        return samples_ddim, None
-
-
-def create_random_tensors(shape, seeds):
-    xs = []
-    for seed in seeds:
-        torch.manual_seed(seed)
-
-        # randn results depend on device; gpu and cpu get different results for same seed;
-        # the way I see it, it's better to do this on CPU, so that everyone gets same result;
-        # but the original script had it like this so i do not dare change it for now because
-        # it will break everyone's seeds.
-        xs.append(torch.randn(shape, device=device))
-    x = torch.stack(xs)
-    return x
-
-
-def torch_gc():
-    torch.cuda.empty_cache()
-    torch.cuda.ipc_collect()
-
-
-def sanitize_filename_part(text):
-    return text.replace(' ', '_').translate({ord(x): '' for x in invalid_filename_chars})[:128]
-
-
-def save_image(image, path, basename, seed, prompt, extension, info=None, short_filename=False):
-    prompt = sanitize_filename_part(prompt)
-
-    if short_filename:
-        filename = f"{basename}.{extension}"
-    else:
-        filename = f"{basename}-{seed}-{prompt[:128]}.{extension}"
-
-    if extension == 'png' and not opt.disable_pnginfo:
-        pnginfo = PngImagePlugin.PngInfo()
-        pnginfo.add_text("parameters", info)
-    else:
-        pnginfo = None
-
-    image.save(os.path.join(path, filename), quality=opt.jpeg_quality, pnginfo=pnginfo)
-
-
-def plaintext_to_html(text):
-    text = "".join([f"<p>{html.escape(x)}</p>\n" for x in text.split('\n')])
-    return text
-
-
-def load_GFPGAN():
-    model_name = 'GFPGANv1.3'
-    model_path = os.path.join(GFPGAN_dir, 'experiments/pretrained_models', model_name + '.pth')
-    if not os.path.isfile(model_path):
-        raise Exception("GFPGAN model not found at path "+model_path)
-
-    sys.path.append(os.path.abspath(GFPGAN_dir))
-    from gfpgan import GFPGANer
-
-    return GFPGANer(model_path=model_path, upscale=1, arch='clean', channel_multiplier=2, bg_upsampler=None)
-
-
-GFPGAN = None
-if os.path.exists(GFPGAN_dir):
-    try:
-        GFPGAN = load_GFPGAN()
-        print("Loaded GFPGAN")
-    except Exception:
-        import traceback
-        print("Error loading GFPGAN:", file=sys.stderr)
-        print(traceback.format_exc(), file=sys.stderr)
-
-config = OmegaConf.load(opt.config)
-model = load_model_from_config(config, opt.ckpt)
-
-device = torch.device("cuda") if torch.cuda.is_available() else torch.device("cpu")
-model = (model if opt.no_half else model.half()).to(device)
-
-
-def image_grid(imgs, batch_size, round_down=False, force_n_rows=None):
-    if force_n_rows is not None:
-        rows = force_n_rows
-    elif opt.n_rows > 0:
-        rows = opt.n_rows
-    elif opt.n_rows == 0:
-        rows = batch_size
-    else:
-        rows = math.sqrt(len(imgs))
-        rows = int(rows) if round_down else round(rows)
-
-    cols = math.ceil(len(imgs) / rows)
-
-    w, h = imgs[0].size
-    grid = Image.new('RGB', size=(cols * w, rows * h), color='black')
-
-    for i, img in enumerate(imgs):
-        grid.paste(img, box=(i % cols * w, i // cols * h))
-
-    return grid
-
-
-def draw_prompt_matrix(im, width, height, all_prompts):
-    def wrap(text, d, font, line_length):
-        lines = ['']
-        for word in text.split():
-            line = f'{lines[-1]} {word}'.strip()
-            if d.textlength(line, font=font) <= line_length:
-                lines[-1] = line
-            else:
-                lines.append(word)
-        return '\n'.join(lines)
-
-    def draw_texts(pos, x, y, texts, sizes):
-        for i, (text, size) in enumerate(zip(texts, sizes)):
-            active = pos & (1 << i) != 0
-
-            if not active:
-                text = '\u0336'.join(text) + '\u0336'
-
-            d.multiline_text((x, y + size[1] / 2), text, font=fnt, fill=color_active if active else color_inactive, anchor="mm", align="center")
-
-            y += size[1] + line_spacing
-
-    fontsize = (width + height) // 25
-    line_spacing = fontsize // 2
-    fnt = ImageFont.truetype("arial.ttf", fontsize)
-    color_active = (0, 0, 0)
-    color_inactive = (153, 153, 153)
-
-    pad_top = height // 4
-    pad_left = width * 3 // 4 if len(all_prompts) > 2 else 0
-
-    cols = im.width // width
-    rows = im.height // height
-
-    prompts = all_prompts[1:]
-
-    result = Image.new("RGB", (im.width + pad_left, im.height + pad_top), "white")
-    result.paste(im, (pad_left, pad_top))
-
-    d = ImageDraw.Draw(result)
-
-    boundary = math.ceil(len(prompts) / 2)
-    prompts_horiz = [wrap(x, d, fnt, width) for x in prompts[:boundary]]
-    prompts_vert = [wrap(x, d, fnt, pad_left) for x in prompts[boundary:]]
-
-    sizes_hor = [(x[2] - x[0], x[3] - x[1]) for x in [d.multiline_textbbox((0, 0), x, font=fnt) for x in prompts_horiz]]
-    sizes_ver = [(x[2] - x[0], x[3] - x[1]) for x in [d.multiline_textbbox((0, 0), x, font=fnt) for x in prompts_vert]]
-    hor_text_height = sum([x[1] + line_spacing for x in sizes_hor]) - line_spacing
-    ver_text_height = sum([x[1] + line_spacing for x in sizes_ver]) - line_spacing
-
-    for col in range(cols):
-        x = pad_left + width * col + width / 2
-        y = pad_top / 2 - hor_text_height / 2
-
-        draw_texts(col, x, y, prompts_horiz, sizes_hor)
-
-    for row in range(rows):
-        x = pad_left / 2
-        y = pad_top + height * row + height / 2 - ver_text_height / 2
-
-        draw_texts(row, x, y, prompts_vert, sizes_ver)
-
-    return result
-
-
-def resize_image(resize_mode, im, width, height):
-    if resize_mode == 0:
-        res = im.resize((width, height), resample=LANCZOS)
-    elif resize_mode == 1:
-        ratio = width / height
-        src_ratio = im.width / im.height
-
-        src_w = width if ratio > src_ratio else im.width * height // im.height
-        src_h = height if ratio <= src_ratio else im.height * width // im.width
-
-        resized = im.resize((src_w, src_h), resample=LANCZOS)
-        res = Image.new("RGB", (width, height))
-        res.paste(resized, box=(width // 2 - src_w // 2, height // 2 - src_h // 2))
-    else:
-        ratio = width / height
-        src_ratio = im.width / im.height
-
-        src_w = width if ratio < src_ratio else im.width * height // im.height
-        src_h = height if ratio >= src_ratio else im.height * width // im.width
-
-        resized = im.resize((src_w, src_h), resample=LANCZOS)
-        res = Image.new("RGB", (width, height))
-        res.paste(resized, box=(width // 2 - src_w // 2, height // 2 - src_h // 2))
-
-        if ratio < src_ratio:
-            fill_height = height // 2 - src_h // 2
-            res.paste(resized.resize((width, fill_height), box=(0, 0, width, 0)), box=(0, 0))
-            res.paste(resized.resize((width, fill_height), box=(0, resized.height, width, resized.height)), box=(0, fill_height + src_h))
-        elif ratio > src_ratio:
-            fill_width = width // 2 - src_w // 2
-            res.paste(resized.resize((fill_width, height), box=(0, 0, 0, height)), box=(0, 0))
-            res.paste(resized.resize((fill_width, height), box=(resized.width, 0, resized.width, height)), box=(fill_width + src_w, 0))
-
-    return res
-
-
-def check_prompt_length(prompt, comments):
-    """this function tests if prompt is too long, and if so, adds a message to comments"""
-
-    tokenizer = model.cond_stage_model.tokenizer
-    max_length = model.cond_stage_model.max_length
-
-    info = model.cond_stage_model.tokenizer([prompt], truncation=True, max_length=max_length, return_overflowing_tokens=True, padding="max_length", return_tensors="pt")
-    ovf = info['overflowing_tokens'][0]
-    overflowing_count = ovf.shape[0]
-    if overflowing_count == 0:
-        return
-
-    vocab = {v: k for k, v in tokenizer.get_vocab().items()}
-    overflowing_words = [vocab.get(int(x), "") for x in ovf]
-    overflowing_text = tokenizer.convert_tokens_to_string(''.join(overflowing_words))
-
-    comments.append(f"Warning: too many input tokens; some ({len(overflowing_words)}) have been truncated:\n{overflowing_text}\n")
-
-
-def wrap_gradio_call(func):
-    def f(*p1, **p2):
-        t = time.perf_counter()
-        res = list(func(*p1, **p2))
-        elapsed = time.perf_counter() - t
-
-        # last item is always HTML
-        res[-1] = res[-1] + f"<p class='performance'>Time taken: {elapsed:.2f}s</p>"
-
-        return tuple(res)
-
-    return f
-
-
-def process_images(outpath, func_init, func_sample, prompt, seed, sampler_name, batch_size, n_iter, steps, cfg_scale, width, height, prompt_matrix, use_GFPGAN, do_not_save_grid=False):
-    """this is the main loop that both txt2img and img2img use; it calls func_init once inside all the scopes and func_sample once per batch"""
-
-    assert prompt is not None
-    torch_gc()
-
-    if seed == -1:
-        seed = random.randrange(4294967294)
-    seed = int(seed)
-
-    os.makedirs(outpath, exist_ok=True)
-
-    sample_path = os.path.join(outpath, "samples")
-    os.makedirs(sample_path, exist_ok=True)
-    base_count = len(os.listdir(sample_path))
-    grid_count = len(os.listdir(outpath)) - 1
-
-    comments = []
-
-    prompt_matrix_parts = []
-    if prompt_matrix:
-        all_prompts = []
-        prompt_matrix_parts = prompt.split("|")
-        combination_count = 2 ** (len(prompt_matrix_parts) - 1)
-        for combination_num in range(combination_count):
-            current = prompt_matrix_parts[0]
-
-            for n, text in enumerate(prompt_matrix_parts[1:]):
-                if combination_num & (2 ** n) > 0:
-                    current += ("" if text.strip().startswith(",") else ", ") + text
-
-            all_prompts.append(current)
-
-        n_iter = math.ceil(len(all_prompts) / batch_size)
-        all_seeds = len(all_prompts) * [seed]
-
-        print(f"Prompt matrix will create {len(all_prompts)} images using a total of {n_iter} batches.")
-    else:
-
-        if not opt.no_verify_input:
-            try:
-                check_prompt_length(prompt, comments)
-            except:
-                import traceback
-                print("Error verifying input:", file=sys.stderr)
-                print(traceback.format_exc(), file=sys.stderr)
-
-        all_prompts = batch_size * n_iter * [prompt]
-        all_seeds = [seed + x for x in range(len(all_prompts))]
-
-    info = f"""
-    {prompt}
-    Steps: {steps}, Sampler: {sampler_name}, CFG scale: {cfg_scale}, Seed: {seed}{', GFPGAN' if use_GFPGAN and GFPGAN is not None else ''}
-    """.strip() + "".join(["\n\n" + x for x in comments])
-
-    precision_scope = autocast if opt.precision == "autocast" else nullcontext
-    output_images = []
-    with torch.no_grad(), precision_scope("cuda"), model.ema_scope():
-        init_data = func_init()
-
-        for n in range(n_iter):
-            prompts = all_prompts[n * batch_size:(n + 1) * batch_size]
-            seeds = all_seeds[n * batch_size:(n + 1) * batch_size]
-
-            uc = None
-            if cfg_scale != 1.0:
-                uc = model.get_learned_conditioning(len(prompts) * [""])
-            if isinstance(prompts, tuple):
-                prompts = list(prompts)
-            c = model.get_learned_conditioning(prompts)
-
-            # we manually generate all input noises because each one should have a specific seed
-            x = create_random_tensors([opt_C, height // opt_f, width // opt_f], seeds=seeds)
-
-            samples_ddim = func_sample(init_data=init_data, x=x, conditioning=c, unconditional_conditioning=uc)
-
-            x_samples_ddim = model.decode_first_stage(samples_ddim)
-            x_samples_ddim = torch.clamp((x_samples_ddim + 1.0) / 2.0, min=0.0, max=1.0)
-
-            if prompt_matrix or not opt.skip_save or not opt.skip_grid:
-                for i, x_sample in enumerate(x_samples_ddim):
-                    x_sample = 255. * rearrange(x_sample.cpu().numpy(), 'c h w -> h w c')
-                    x_sample = x_sample.astype(np.uint8)
-
-                    if use_GFPGAN and GFPGAN is not None:
-                        cropped_faces, restored_faces, restored_img = GFPGAN.enhance(x_sample, has_aligned=False, only_center_face=False, paste_back=True)
-                        x_sample = restored_img
-
-                    image = Image.fromarray(x_sample)
-                    save_image(image, sample_path, f"{base_count:05}", seeds[i], prompts[i], opt.save_format, info=info)
-
-                    output_images.append(image)
-                    base_count += 1
-
-        if (prompt_matrix or not opt.skip_grid) and not do_not_save_grid:
-            grid = image_grid(output_images, batch_size, round_down=prompt_matrix)
-
-            if prompt_matrix:
-
-                try:
-                    grid = draw_prompt_matrix(grid, width, height, prompt_matrix_parts)
-                except Exception:
-                    import traceback
-                    print("Error creating prompt_matrix text:", file=sys.stderr)
-                    print(traceback.format_exc(), file=sys.stderr)
-
-                output_images.insert(0, grid)
-
-            save_image(grid, outpath, f"grid-{grid_count:04}", seed, prompt, opt.grid_format, info=info, short_filename=not opt.grid_extended_filename)
-            grid_count += 1
-
-    torch_gc()
-    return output_images, seed, info
-
-
-def load_embeddings(fp):
-    # load the file
-    model.embedding_manager.load(fp.name)
-    
-
-def txt2img(prompt: str, ddim_steps: int, sampler_name: str, use_GFPGAN: bool, prompt_matrix: bool, ddim_eta: float, n_iter: int, batch_size: int, cfg_scale: float, seed: int, height: int, width: int, embeddings_fp):
-    outpath = opt.outdir or "outputs/txt2img-samples"
-
-    load_embeddings(embeddings_fp)
-
-    if sampler_name == 'PLMS':
-        sampler = PLMSSampler(model)
-    elif sampler_name == 'DDIM':
-        sampler = DDIMSampler(model)
-    elif sampler_name == 'k-diffusion':
-        sampler = KDiffusionSampler(model)
-    else:
-        raise Exception("Unknown sampler: " + sampler_name)
-
-    def init():
-        pass
-
-    def sample(init_data, x, conditioning, unconditional_conditioning):
-        samples_ddim, _ = sampler.sample(S=ddim_steps, conditioning=conditioning, batch_size=int(x.shape[0]), shape=x[0].shape, verbose=False, unconditional_guidance_scale=cfg_scale, unconditional_conditioning=unconditional_conditioning, eta=ddim_eta, x_T=x)
-        return samples_ddim
-
-    output_images, seed, info = process_images(
-        outpath=outpath,
-        func_init=init,
-        func_sample=sample,
-        prompt=prompt,
-        seed=seed,
-        sampler_name=sampler_name,
-        batch_size=batch_size,
-        n_iter=n_iter,
-        steps=ddim_steps,
-        cfg_scale=cfg_scale,
-        width=width,
-        height=height,
-        prompt_matrix=prompt_matrix,
-        use_GFPGAN=use_GFPGAN
-    )
-
-    del sampler
-
-    return output_images, seed, plaintext_to_html(info)
-
-
-class Flagging(gr.FlaggingCallback):
-
-    def setup(self, components, flagging_dir: str):
-        pass
-
-    def flag(self, flag_data, flag_option=None, flag_index=None, username=None):
-        import csv
-
-        os.makedirs("log/images", exist_ok=True)
-
-        # those must match the "txt2img" function
-        prompt, ddim_steps, sampler_name, use_GFPGAN, prompt_matrix, ddim_eta, n_iter, n_samples, cfg_scale, request_seed, height, width, images, seed, comment = flag_data
-
-        filenames = []
-
-        with open("log/log.csv", "a", encoding="utf8", newline='') as file:
-            import time
-            import base64
-
-            at_start = file.tell() == 0
-            writer = csv.writer(file)
-            if at_start:
-                writer.writerow(["prompt", "seed", "width", "height", "cfgs", "steps", "filename"])
-
-            filename_base = str(int(time.time() * 1000))
-            for i, filedata in enumerate(images):
-                filename = "log/images/"+filename_base + ("" if len(images) == 1 else "-"+str(i+1)) + ".png"
-
-                if filedata.startswith("data:image/png;base64,"):
-                    filedata = filedata[len("data:image/png;base64,"):]
-
-                with open(filename, "wb") as imgfile:
-                    imgfile.write(base64.decodebytes(filedata.encode('utf-8')))
-
-                filenames.append(filename)
-
-            writer.writerow([prompt, seed, width, height, cfg_scale, ddim_steps, filenames[0]])
-
-        print("Logged:", filenames[0])
-
-
-txt2img_interface = gr.Interface(
-    wrap_gradio_call(txt2img),
-    inputs=[
-        gr.Textbox(label="Prompt", placeholder="A corgi wearing a top hat as an oil painting.", lines=1),
-        gr.Slider(minimum=1, maximum=150, step=1, label="Sampling Steps", value=50),
-        gr.Radio(label='Sampling method', choices=["DDIM", "PLMS", "k-diffusion"], value="k-diffusion"),
-        gr.Checkbox(label='Fix faces using GFPGAN', value=False, visible=GFPGAN is not None),
-        gr.Checkbox(label='Create prompt matrix (separate multiple prompts using |, and get all combinations of them)', value=False),
-        gr.Slider(minimum=0.0, maximum=1.0, step=0.01, label="DDIM ETA", value=0.0, visible=False),
-        gr.Slider(minimum=1, maximum=opt.max_batch_count, step=1, label='Batch count (how many batches of images to generate)', value=1),
-        gr.Slider(minimum=1, maximum=8, step=1, label='Batch size (how many images are in a batch; memory-hungry)', value=1),
-        gr.Slider(minimum=1.0, maximum=15.0, step=0.5, label='Classifier Free Guidance Scale (how strongly the image should follow the prompt)', value=7.0),
-        gr.Number(label='Seed', value=-1),
-        gr.Slider(minimum=64, maximum=2048, step=64, label="Height", value=512),
-        gr.Slider(minimum=64, maximum=2048, step=64, label="Width", value=512),
-        gr.File(label = "Embeddings file for textual inversion", visible=opt.inversion)
-    ],
-    outputs=[
-        gr.Gallery(label="Images"),
-        gr.Number(label='Seed'),
-        gr.HTML(),
-    ],
-    title="Stable Diffusion Text-to-Image K",
-    description="Generate images from text with Stable Diffusion (using K-LMS)",
-    flagging_callback=Flagging()
-)
-
-
-def img2img(prompt: str, init_img, ddim_steps: int, use_GFPGAN: bool, prompt_matrix, loopback: bool, n_iter: int, batch_size: int, cfg_scale: float, denoising_strength: float, seed: int, height: int, width: int, resize_mode: int, embeddings_fp):
-    outpath = opt.outdir or "outputs/img2img-samples"
-
-    load_embeddings(embeddings_fp)
-
-    sampler = KDiffusionSampler(model)
-
-    assert 0. <= denoising_strength <= 1., 'can only work with strength in [0.0, 1.0]'
-
-    def init():
-        image = init_img.convert("RGB")
-        image = resize_image(resize_mode, image, width, height)
-        image = np.array(image).astype(np.float32) / 255.0
-        image = image[None].transpose(0, 3, 1, 2)
-        image = torch.from_numpy(image)
-
-        init_image = 2. * image - 1.
-        init_image = init_image.to(device)
-        init_image = repeat(init_image, '1 ... -> b ...', b=batch_size)
-        init_latent = model.get_first_stage_encoding(model.encode_first_stage(init_image))  # move to latent space
-
-        return init_latent,
-
-    def sample(init_data, x, conditioning, unconditional_conditioning):
-        t_enc = int(denoising_strength * ddim_steps)
-
-        x0, = init_data
-
-        sigmas = sampler.model_wrap.get_sigmas(ddim_steps)
-        noise = x * sigmas[ddim_steps - t_enc - 1]
-
-        xi = x0 + noise
-        sigma_sched = sigmas[ddim_steps - t_enc - 1:]
-        model_wrap_cfg = CFGDenoiser(sampler.model_wrap)
-        samples_ddim = K.sampling.sample_lms(model_wrap_cfg, xi, sigma_sched, extra_args={'cond': conditioning, 'uncond': unconditional_conditioning, 'cond_scale': cfg_scale}, disable=False)
-        return samples_ddim
-
-    if loopback:
-        output_images, info = None, None
-        history = []
-        initial_seed = None
-
-        for i in range(n_iter):
-            output_images, seed, info = process_images(
-                outpath=outpath,
-                func_init=init,
-                func_sample=sample,
-                prompt=prompt,
-                seed=seed,
-                sampler_name='k-diffusion',
-                batch_size=1,
-                n_iter=1,
-                steps=ddim_steps,
-                cfg_scale=cfg_scale,
-                width=width,
-                height=height,
-                prompt_matrix=prompt_matrix,
-                use_GFPGAN=use_GFPGAN,
-                do_not_save_grid=True
-            )
-
-            if initial_seed is None:
-                initial_seed = seed
-
-            init_img = output_images[0]
-            seed = seed + 1
-            denoising_strength = max(denoising_strength * 0.95, 0.1)
-            history.append(init_img)
-
-        grid_count = len(os.listdir(outpath)) - 1
-        grid = image_grid(history, batch_size, force_n_rows=1)
-
-        save_image(grid, outpath, f"grid-{grid_count:04}", initial_seed, prompt, opt.grid_format, info=info, short_filename=not opt.grid_extended_filename)
-
-        output_images = history
-        seed = initial_seed
-
-    else:
-        output_images, seed, info = process_images(
-            outpath=outpath,
-            func_init=init,
-            func_sample=sample,
-            prompt=prompt,
-            seed=seed,
-            sampler_name='k-diffusion',
-            batch_size=batch_size,
-            n_iter=n_iter,
-            steps=ddim_steps,
-            cfg_scale=cfg_scale,
-            width=width,
-            height=height,
-            prompt_matrix=prompt_matrix,
-            use_GFPGAN=use_GFPGAN
-        )
-
-    del sampler
-
-    return output_images, seed, plaintext_to_html(info)
-
-
-sample_img2img = "assets/stable-samples/img2img/sketch-mountains-input.jpg"
-sample_img2img = sample_img2img if os.path.exists(sample_img2img) else None
-
-img2img_interface = gr.Interface(
-    wrap_gradio_call(img2img),
-    inputs=[
-        gr.Textbox(placeholder="A fantasy landscape, trending on artstation.", lines=1),
-        gr.Image(value=sample_img2img, source="upload", interactive=True, type="pil"),
-        gr.Slider(minimum=1, maximum=150, step=1, label="Sampling Steps", value=50),
-        gr.Checkbox(label='Fix faces using GFPGAN', value=False, visible=GFPGAN is not None),
-        gr.Checkbox(label='Create prompt matrix (separate multiple prompts using |, and get all combinations of them)', value=False),
-        gr.Checkbox(label='Loopback (use images from previous batch when creating next batch)', value=False),
-        gr.Slider(minimum=1, maximum=opt.max_batch_count, step=1, label='Batch count (how many batches of images to generate)', value=1),
-        gr.Slider(minimum=1, maximum=8, step=1, label='Batch size (how many images are in a batch; memory-hungry)', value=1),
-        gr.Slider(minimum=1.0, maximum=15.0, step=0.5, label='Classifier Free Guidance Scale (how strongly the image should follow the prompt)', value=7.0),
-        gr.Slider(minimum=0.0, maximum=1.0, step=0.01, label='Denoising Strength', value=0.75),
-        gr.Number(label='Seed', value=-1),
-        gr.Slider(minimum=64, maximum=2048, step=64, label="Height", value=512),
-        gr.Slider(minimum=64, maximum=2048, step=64, label="Width", value=512),
-        gr.Radio(label="Resize mode", choices=["Just resize", "Crop and resize", "Resize and fill"], type="index", value="Just resize"),
-        gr.File(label = "Embeddings file for textual inversion", visible=opt.inversion)
-    ],
-    outputs=[
-        gr.Gallery(),
-        gr.Number(label='Seed'),
-        gr.HTML(),
-    ],
-    title="Stable Diffusion Image-to-Image",
-    description="Generate images from images with Stable Diffusion",
-    allow_flagging="never",
-)
-
-interfaces = [
-    (txt2img_interface, "txt2img"),
-    (img2img_interface, "img2img")
-]
-
-def run_GFPGAN(image, strength):
-    image = image.convert("RGB")
-
-    cropped_faces, restored_faces, restored_img = GFPGAN.enhance(np.array(image, dtype=np.uint8), has_aligned=False, only_center_face=False, paste_back=True)
-    res = Image.fromarray(restored_img)
-
-    if strength < 1.0:
-        res = Image.blend(image, res, strength)
-
-    return res, 0, ''
-
-
-if GFPGAN is not None:
-    interfaces.append((gr.Interface(
-        run_GFPGAN,
-        inputs=[
-            gr.Image(label="Source", source="upload", interactive=True, type="pil"),
-            gr.Slider(minimum=0.0, maximum=1.0, step=0.001, label="Effect strength", value=100),
-        ],
-        outputs=[
-            gr.Image(label="Result"),
-            gr.Number(label='Seed', visible=False),
-            gr.HTML(),
-        ],
-        title="GFPGAN",
-        description="Fix faces on images",
-        allow_flagging="never",
-    ), "GFPGAN"))
-
-
-demo = gr.TabbedInterface(
-    interface_list=[x[0] for x in interfaces],
-    tab_names=[x[1] for x in interfaces],
-    css=("" if opt.no_progressbar_hiding else css_hide_progressbar) + """
-.output-html p {margin: 0 0.5em;}
-.performance { font-size: 0.85em; color: #444; }
-"""
-)
-
+import argparse, os, sys, glob
+import torch
+import torch.nn as nn
+import numpy as np
+import gradio as gr
+from omegaconf import OmegaConf
+from PIL import Image, ImageFont, ImageDraw, PngImagePlugin
+from itertools import islice
+from einops import rearrange, repeat
+from torch import autocast
+from contextlib import contextmanager, nullcontext
+import mimetypes
+import random
+import math
+import html
+import time
+
+import k_diffusion as K
+from ldm.util import instantiate_from_config
+from ldm.models.diffusion.ddim import DDIMSampler
+from ldm.models.diffusion.plms import PLMSSampler
+
+try:
+    # this silences the annoying "Some weights of the model checkpoint were not used when initializing..." message at start.
+
+    from transformers import logging
+    logging.set_verbosity_error()
+except:
+    pass
+
+# this is a fix for Windows users. Without it, javascript files will be served with text/html content-type and the bowser will not show any UI
+mimetypes.init()
+mimetypes.add_type('application/javascript', '.js')
+
+# some of those options should not be changed at all because they would break the model, so I removed them from options.
+opt_C = 4
+opt_f = 8
+
+LANCZOS = (Image.Resampling.LANCZOS if hasattr(Image, 'Resampling') else Image.LANCZOS)
+invalid_filename_chars = '<>:"/\|?*\n'
+
+parser = argparse.ArgumentParser()
+parser.add_argument("--outdir", type=str, nargs="?", help="dir to write results to", default=None)
+parser.add_argument("--skip_grid", action='store_true', help="do not save a grid, only individual samples. Helpful when evaluating lots of samples",)
+parser.add_argument("--skip_save", action='store_true', help="do not save indiviual samples. For speed measurements.",)
+parser.add_argument("--n_rows", type=int, default=-1, help="rows in the grid; use -1 for autodetect and 0 for n_rows to be same as batch_size (default: -1)",)
+parser.add_argument("--config", type=str, default="configs/stable-diffusion/v1-inference.yaml", help="path to config which constructs model",)
+parser.add_argument("--ckpt", type=str, default="models/ldm/stable-diffusion-v1/model.ckpt", help="path to checkpoint of model",)
+parser.add_argument("--precision", type=str, help="evaluate at this precision", choices=["full", "autocast"], default="autocast")
+parser.add_argument("--gfpgan-dir", type=str, help="GFPGAN directory", default=('./src/gfpgan' if os.path.exists('./src/gfpgan') else './GFPGAN')) # i disagree with where you're putting it but since all guidefags are doing it this way, there you go
+parser.add_argument("--no-verify-input", action='store_true', help="do not verify input to check if it's too long")
+parser.add_argument("--no-half", action='store_true', help="do not switch the model to 16-bit floats")
+parser.add_argument("--no-progressbar-hiding", action='store_true', help="do not hide progressbar in gradio UI (we hide it because it slows down ML if you have hardware accleration in browser)")
+parser.add_argument("--max-batch-count", type=int, default=16, help="maximum batch count value for the UI")
+parser.add_argument("--save-format", type=str, default='png', help="file format for saved indiviual samples; can be png or jpg")
+parser.add_argument("--grid-format", type=str, default='png', help="file format for saved grids; can be png or jpg")
+parser.add_argument("--grid-extended-filename",  action='store_true', help="save grid images to filenames with extended info: seed, prompt")
+parser.add_argument("--jpeg-quality", type=int, default=80, help="quality for saved jpeg images")
+parser.add_argument("--disable-pnginfo", action='store_true', help="disable saving text information about generation parameters as chunks to png files")
+
+parser.add_argument("--inversion", action='store_true', help="switch to stable inversion version; allows for uploading embeddings; this option should be used only with textual inversion repo")
+opt = parser.parse_args()
+
+GFPGAN_dir = opt.gfpgan_dir
+
+css_hide_progressbar = """
+.wrap .m-12 svg { display:none!important; }
+.wrap .m-12::before { content:"Loading..." }
+.progress-bar { display:none!important; }
+.meta-text { display:none!important; }
+"""
+
+def chunk(it, size):
+    it = iter(it)
+    return iter(lambda: tuple(islice(it, size)), ())
+
+
+def load_model_from_config(config, ckpt, verbose=False):
+    print(f"Loading model from {ckpt}")
+    pl_sd = torch.load(ckpt, map_location="cpu")
+    if "global_step" in pl_sd:
+        print(f"Global Step: {pl_sd['global_step']}")
+    sd = pl_sd["state_dict"]
+    model = instantiate_from_config(config.model)
+    m, u = model.load_state_dict(sd, strict=False)
+    if len(m) > 0 and verbose:
+        print("missing keys:")
+        print(m)
+    if len(u) > 0 and verbose:
+        print("unexpected keys:")
+        print(u)
+
+    model.cuda()
+    model.eval()
+    return model
+
+
+class CFGDenoiser(nn.Module):
+    def __init__(self, model):
+        super().__init__()
+        self.inner_model = model
+
+    def forward(self, x, sigma, uncond, cond, cond_scale):
+        x_in = torch.cat([x] * 2)
+        sigma_in = torch.cat([sigma] * 2)
+        cond_in = torch.cat([uncond, cond])
+        uncond, cond = self.inner_model(x_in, sigma_in, cond=cond_in).chunk(2)
+        return uncond + (cond - uncond) * cond_scale
+
+
+class KDiffusionSampler:
+    def __init__(self, m):
+        self.model = m
+        self.model_wrap = K.external.CompVisDenoiser(m)
+
+    def sample(self, S, conditioning, batch_size, shape, verbose, unconditional_guidance_scale, unconditional_conditioning, eta, x_T):
+        sigmas = self.model_wrap.get_sigmas(S)
+        x = x_T * sigmas[0]
+        model_wrap_cfg = CFGDenoiser(self.model_wrap)
+
+        samples_ddim = K.sampling.sample_lms(model_wrap_cfg, x, sigmas, extra_args={'cond': conditioning, 'uncond': unconditional_conditioning, 'cond_scale': unconditional_guidance_scale}, disable=False)
+
+        return samples_ddim, None
+
+
+def create_random_tensors(shape, seeds):
+    xs = []
+    for seed in seeds:
+        torch.manual_seed(seed)
+
+        # randn results depend on device; gpu and cpu get different results for same seed;
+        # the way I see it, it's better to do this on CPU, so that everyone gets same result;
+        # but the original script had it like this so i do not dare change it for now because
+        # it will break everyone's seeds.
+        xs.append(torch.randn(shape, device=device))
+    x = torch.stack(xs)
+    return x
+
+
+def torch_gc():
+    torch.cuda.empty_cache()
+    torch.cuda.ipc_collect()
+
+
+def sanitize_filename_part(text):
+    return text.replace(' ', '_').translate({ord(x): '' for x in invalid_filename_chars})[:128]
+
+
+def save_image(image, path, basename, seed, prompt, extension, info=None, short_filename=False):
+    prompt = sanitize_filename_part(prompt)
+
+    if short_filename:
+        filename = f"{basename}.{extension}"
+    else:
+        filename = f"{basename}-{seed}-{prompt[:128]}.{extension}"
+
+    if extension == 'png' and not opt.disable_pnginfo:
+        pnginfo = PngImagePlugin.PngInfo()
+        pnginfo.add_text("parameters", info)
+    else:
+        pnginfo = None
+
+    image.save(os.path.join(path, filename), quality=opt.jpeg_quality, pnginfo=pnginfo)
+
+
+def plaintext_to_html(text):
+    text = "".join([f"<p>{html.escape(x)}</p>\n" for x in text.split('\n')])
+    return text
+
+
+def load_GFPGAN():
+    model_name = 'GFPGANv1.3'
+    model_path = os.path.join(GFPGAN_dir, 'experiments/pretrained_models', model_name + '.pth')
+    if not os.path.isfile(model_path):
+        raise Exception("GFPGAN model not found at path "+model_path)
+
+    sys.path.append(os.path.abspath(GFPGAN_dir))
+    from gfpgan import GFPGANer
+
+    return GFPGANer(model_path=model_path, upscale=1, arch='clean', channel_multiplier=2, bg_upsampler=None)
+
+
+GFPGAN = None
+if os.path.exists(GFPGAN_dir):
+    try:
+        GFPGAN = load_GFPGAN()
+        print("Loaded GFPGAN")
+    except Exception:
+        import traceback
+        print("Error loading GFPGAN:", file=sys.stderr)
+        print(traceback.format_exc(), file=sys.stderr)
+
+config = OmegaConf.load(opt.config)
+model = load_model_from_config(config, opt.ckpt)
+
+device = torch.device("cuda") if torch.cuda.is_available() else torch.device("cpu")
+model = (model if opt.no_half else model.half()).to(device)
+
+
+def image_grid(imgs, batch_size, round_down=False, force_n_rows=None):
+    if force_n_rows is not None:
+        rows = force_n_rows
+    elif opt.n_rows > 0:
+        rows = opt.n_rows
+    elif opt.n_rows == 0:
+        rows = batch_size
+    else:
+        rows = math.sqrt(len(imgs))
+        rows = int(rows) if round_down else round(rows)
+
+    cols = math.ceil(len(imgs) / rows)
+
+    w, h = imgs[0].size
+    grid = Image.new('RGB', size=(cols * w, rows * h), color='black')
+
+    for i, img in enumerate(imgs):
+        grid.paste(img, box=(i % cols * w, i // cols * h))
+
+    return grid
+
+
+def draw_prompt_matrix(im, width, height, all_prompts):
+    def wrap(text, d, font, line_length):
+        lines = ['']
+        for word in text.split():
+            line = f'{lines[-1]} {word}'.strip()
+            if d.textlength(line, font=font) <= line_length:
+                lines[-1] = line
+            else:
+                lines.append(word)
+        return '\n'.join(lines)
+
+    def draw_texts(pos, x, y, texts, sizes):
+        for i, (text, size) in enumerate(zip(texts, sizes)):
+            active = pos & (1 << i) != 0
+
+            if not active:
+                text = '\u0336'.join(text) + '\u0336'
+
+            d.multiline_text((x, y + size[1] / 2), text, font=fnt, fill=color_active if active else color_inactive, anchor="mm", align="center")
+
+            y += size[1] + line_spacing
+
+    fontsize = (width + height) // 25
+    line_spacing = fontsize // 2
+    fnt = ImageFont.truetype("arial.ttf", fontsize)
+    color_active = (0, 0, 0)
+    color_inactive = (153, 153, 153)
+
+    pad_top = height // 4
+    pad_left = width * 3 // 4 if len(all_prompts) > 2 else 0
+
+    cols = im.width // width
+    rows = im.height // height
+
+    prompts = all_prompts[1:]
+
+    result = Image.new("RGB", (im.width + pad_left, im.height + pad_top), "white")
+    result.paste(im, (pad_left, pad_top))
+
+    d = ImageDraw.Draw(result)
+
+    boundary = math.ceil(len(prompts) / 2)
+    prompts_horiz = [wrap(x, d, fnt, width) for x in prompts[:boundary]]
+    prompts_vert = [wrap(x, d, fnt, pad_left) for x in prompts[boundary:]]
+
+    sizes_hor = [(x[2] - x[0], x[3] - x[1]) for x in [d.multiline_textbbox((0, 0), x, font=fnt) for x in prompts_horiz]]
+    sizes_ver = [(x[2] - x[0], x[3] - x[1]) for x in [d.multiline_textbbox((0, 0), x, font=fnt) for x in prompts_vert]]
+    hor_text_height = sum([x[1] + line_spacing for x in sizes_hor]) - line_spacing
+    ver_text_height = sum([x[1] + line_spacing for x in sizes_ver]) - line_spacing
+
+    for col in range(cols):
+        x = pad_left + width * col + width / 2
+        y = pad_top / 2 - hor_text_height / 2
+
+        draw_texts(col, x, y, prompts_horiz, sizes_hor)
+
+    for row in range(rows):
+        x = pad_left / 2
+        y = pad_top + height * row + height / 2 - ver_text_height / 2
+
+        draw_texts(row, x, y, prompts_vert, sizes_ver)
+
+    return result
+
+
+def resize_image(resize_mode, im, width, height):
+    if resize_mode == 0:
+        res = im.resize((width, height), resample=LANCZOS)
+    elif resize_mode == 1:
+        ratio = width / height
+        src_ratio = im.width / im.height
+
+        src_w = width if ratio > src_ratio else im.width * height // im.height
+        src_h = height if ratio <= src_ratio else im.height * width // im.width
+
+        resized = im.resize((src_w, src_h), resample=LANCZOS)
+        res = Image.new("RGB", (width, height))
+        res.paste(resized, box=(width // 2 - src_w // 2, height // 2 - src_h // 2))
+    else:
+        ratio = width / height
+        src_ratio = im.width / im.height
+
+        src_w = width if ratio < src_ratio else im.width * height // im.height
+        src_h = height if ratio >= src_ratio else im.height * width // im.width
+
+        resized = im.resize((src_w, src_h), resample=LANCZOS)
+        res = Image.new("RGB", (width, height))
+        res.paste(resized, box=(width // 2 - src_w // 2, height // 2 - src_h // 2))
+
+        if ratio < src_ratio:
+            fill_height = height // 2 - src_h // 2
+            res.paste(resized.resize((width, fill_height), box=(0, 0, width, 0)), box=(0, 0))
+            res.paste(resized.resize((width, fill_height), box=(0, resized.height, width, resized.height)), box=(0, fill_height + src_h))
+        elif ratio > src_ratio:
+            fill_width = width // 2 - src_w // 2
+            res.paste(resized.resize((fill_width, height), box=(0, 0, 0, height)), box=(0, 0))
+            res.paste(resized.resize((fill_width, height), box=(resized.width, 0, resized.width, height)), box=(fill_width + src_w, 0))
+
+    return res
+
+
+def check_prompt_length(prompt, comments):
+    """this function tests if prompt is too long, and if so, adds a message to comments"""
+
+    tokenizer = model.cond_stage_model.tokenizer
+    max_length = model.cond_stage_model.max_length
+
+    info = model.cond_stage_model.tokenizer([prompt], truncation=True, max_length=max_length, return_overflowing_tokens=True, padding="max_length", return_tensors="pt")
+    ovf = info['overflowing_tokens'][0]
+    overflowing_count = ovf.shape[0]
+    if overflowing_count == 0:
+        return
+
+    vocab = {v: k for k, v in tokenizer.get_vocab().items()}
+    overflowing_words = [vocab.get(int(x), "") for x in ovf]
+    overflowing_text = tokenizer.convert_tokens_to_string(''.join(overflowing_words))
+
+    comments.append(f"Warning: too many input tokens; some ({len(overflowing_words)}) have been truncated:\n{overflowing_text}\n")
+
+
+def wrap_gradio_call(func):
+    def f(*p1, **p2):
+        t = time.perf_counter()
+        res = list(func(*p1, **p2))
+        elapsed = time.perf_counter() - t
+
+        # last item is always HTML
+        res[-1] = res[-1] + f"<p class='performance'>Time taken: {elapsed:.2f}s</p>"
+
+        return tuple(res)
+
+    return f
+
+
+def process_images(outpath, func_init, func_sample, prompt, seed, sampler_name, batch_size, n_iter, steps, cfg_scale, width, height, prompt_matrix, use_GFPGAN, do_not_save_grid=False):
+    """this is the main loop that both txt2img and img2img use; it calls func_init once inside all the scopes and func_sample once per batch"""
+
+    assert prompt is not None
+    torch_gc()
+
+    if seed == -1:
+        seed = random.randrange(4294967294)
+    seed = int(seed)
+
+    os.makedirs(outpath, exist_ok=True)
+
+    sample_path = os.path.join(outpath, "samples")
+    os.makedirs(sample_path, exist_ok=True)
+    base_count = len(os.listdir(sample_path))
+    grid_count = len(os.listdir(outpath)) - 1
+
+    comments = []
+
+    prompt_matrix_parts = []
+    if prompt_matrix:
+        all_prompts = []
+        prompt_matrix_parts = prompt.split("|")
+        combination_count = 2 ** (len(prompt_matrix_parts) - 1)
+        for combination_num in range(combination_count):
+            current = prompt_matrix_parts[0]
+
+            for n, text in enumerate(prompt_matrix_parts[1:]):
+                if combination_num & (2 ** n) > 0:
+                    current += ("" if text.strip().startswith(",") else ", ") + text
+
+            all_prompts.append(current)
+
+        n_iter = math.ceil(len(all_prompts) / batch_size)
+        all_seeds = len(all_prompts) * [seed]
+
+        print(f"Prompt matrix will create {len(all_prompts)} images using a total of {n_iter} batches.")
+    else:
+
+        if not opt.no_verify_input:
+            try:
+                check_prompt_length(prompt, comments)
+            except:
+                import traceback
+                print("Error verifying input:", file=sys.stderr)
+                print(traceback.format_exc(), file=sys.stderr)
+
+        all_prompts = batch_size * n_iter * [prompt]
+        all_seeds = [seed + x for x in range(len(all_prompts))]
+
+    info = f"""
+    {prompt}
+    Steps: {steps}, Sampler: {sampler_name}, CFG scale: {cfg_scale}, Seed: {seed}{', GFPGAN' if use_GFPGAN and GFPGAN is not None else ''}
+    """.strip() + "".join(["\n\n" + x for x in comments])
+
+    precision_scope = autocast if opt.precision == "autocast" else nullcontext
+    output_images = []
+    with torch.no_grad(), precision_scope("cuda"), model.ema_scope():
+        init_data = func_init()
+
+        for n in range(n_iter):
+            prompts = all_prompts[n * batch_size:(n + 1) * batch_size]
+            seeds = all_seeds[n * batch_size:(n + 1) * batch_size]
+
+            uc = None
+            if cfg_scale != 1.0:
+                uc = model.get_learned_conditioning(len(prompts) * [""])
+            if isinstance(prompts, tuple):
+                prompts = list(prompts)
+            c = model.get_learned_conditioning(prompts)
+
+            # we manually generate all input noises because each one should have a specific seed
+            x = create_random_tensors([opt_C, height // opt_f, width // opt_f], seeds=seeds)
+
+            samples_ddim = func_sample(init_data=init_data, x=x, conditioning=c, unconditional_conditioning=uc)
+
+            x_samples_ddim = model.decode_first_stage(samples_ddim)
+            x_samples_ddim = torch.clamp((x_samples_ddim + 1.0) / 2.0, min=0.0, max=1.0)
+
+            if prompt_matrix or not opt.skip_save or not opt.skip_grid:
+                for i, x_sample in enumerate(x_samples_ddim):
+                    x_sample = 255. * rearrange(x_sample.cpu().numpy(), 'c h w -> h w c')
+                    x_sample = x_sample.astype(np.uint8)
+
+                    if use_GFPGAN and GFPGAN is not None:
+                        cropped_faces, restored_faces, restored_img = GFPGAN.enhance(x_sample, has_aligned=False, only_center_face=False, paste_back=True)
+                        x_sample = restored_img
+
+                    image = Image.fromarray(x_sample)
+                    save_image(image, sample_path, f"{base_count:05}", seeds[i], prompts[i], opt.save_format, info=info)
+
+                    output_images.append(image)
+                    base_count += 1
+
+        if (prompt_matrix or not opt.skip_grid) and not do_not_save_grid:
+            grid = image_grid(output_images, batch_size, round_down=prompt_matrix)
+
+            if prompt_matrix:
+
+                try:
+                    grid = draw_prompt_matrix(grid, width, height, prompt_matrix_parts)
+                except Exception:
+                    import traceback
+                    print("Error creating prompt_matrix text:", file=sys.stderr)
+                    print(traceback.format_exc(), file=sys.stderr)
+
+                output_images.insert(0, grid)
+
+            save_image(grid, outpath, f"grid-{grid_count:04}", seed, prompt, opt.grid_format, info=info, short_filename=not opt.grid_extended_filename)
+            grid_count += 1
+
+    torch_gc()
+    return output_images, seed, info
+
+
+def load_embeddings(fp):
+    # load the file
+    model.embedding_manager.load(fp.name)
+    
+
+def txt2img(prompt: str, ddim_steps: int, sampler_name: str, use_GFPGAN: bool, prompt_matrix: bool, ddim_eta: float, n_iter: int, batch_size: int, cfg_scale: float, seed: int, height: int, width: int, embeddings_fp):
+    outpath = opt.outdir or "outputs/txt2img-samples"
+
+    load_embeddings(embeddings_fp)
+
+    if sampler_name == 'PLMS':
+        sampler = PLMSSampler(model)
+    elif sampler_name == 'DDIM':
+        sampler = DDIMSampler(model)
+    elif sampler_name == 'k-diffusion':
+        sampler = KDiffusionSampler(model)
+    else:
+        raise Exception("Unknown sampler: " + sampler_name)
+
+    def init():
+        pass
+
+    def sample(init_data, x, conditioning, unconditional_conditioning):
+        samples_ddim, _ = sampler.sample(S=ddim_steps, conditioning=conditioning, batch_size=int(x.shape[0]), shape=x[0].shape, verbose=False, unconditional_guidance_scale=cfg_scale, unconditional_conditioning=unconditional_conditioning, eta=ddim_eta, x_T=x)
+        return samples_ddim
+
+    output_images, seed, info = process_images(
+        outpath=outpath,
+        func_init=init,
+        func_sample=sample,
+        prompt=prompt,
+        seed=seed,
+        sampler_name=sampler_name,
+        batch_size=batch_size,
+        n_iter=n_iter,
+        steps=ddim_steps,
+        cfg_scale=cfg_scale,
+        width=width,
+        height=height,
+        prompt_matrix=prompt_matrix,
+        use_GFPGAN=use_GFPGAN
+    )
+
+    del sampler
+
+    return output_images, seed, plaintext_to_html(info)
+
+
+class Flagging(gr.FlaggingCallback):
+
+    def setup(self, components, flagging_dir: str):
+        pass
+
+    def flag(self, flag_data, flag_option=None, flag_index=None, username=None):
+        import csv
+
+        os.makedirs("log/images", exist_ok=True)
+
+        # those must match the "txt2img" function
+        prompt, ddim_steps, sampler_name, use_GFPGAN, prompt_matrix, ddim_eta, n_iter, n_samples, cfg_scale, request_seed, height, width, images, seed, comment = flag_data
+
+        filenames = []
+
+        with open("log/log.csv", "a", encoding="utf8", newline='') as file:
+            import time
+            import base64
+
+            at_start = file.tell() == 0
+            writer = csv.writer(file)
+            if at_start:
+                writer.writerow(["prompt", "seed", "width", "height", "cfgs", "steps", "filename"])
+
+            filename_base = str(int(time.time() * 1000))
+            for i, filedata in enumerate(images):
+                filename = "log/images/"+filename_base + ("" if len(images) == 1 else "-"+str(i+1)) + ".png"
+
+                if filedata.startswith("data:image/png;base64,"):
+                    filedata = filedata[len("data:image/png;base64,"):]
+
+                with open(filename, "wb") as imgfile:
+                    imgfile.write(base64.decodebytes(filedata.encode('utf-8')))
+
+                filenames.append(filename)
+
+            writer.writerow([prompt, seed, width, height, cfg_scale, ddim_steps, filenames[0]])
+
+        print("Logged:", filenames[0])
+
+
+txt2img_interface = gr.Interface(
+    wrap_gradio_call(txt2img),
+    inputs=[
+        gr.Textbox(label="Prompt", placeholder="A corgi wearing a top hat as an oil painting.", lines=1),
+        gr.Slider(minimum=1, maximum=150, step=1, label="Sampling Steps", value=50),
+        gr.Radio(label='Sampling method', choices=["DDIM", "PLMS", "k-diffusion"], value="k-diffusion"),
+        gr.Checkbox(label='Fix faces using GFPGAN', value=False, visible=GFPGAN is not None),
+        gr.Checkbox(label='Create prompt matrix (separate multiple prompts using |, and get all combinations of them)', value=False),
+        gr.Slider(minimum=0.0, maximum=1.0, step=0.01, label="DDIM ETA", value=0.0, visible=False),
+        gr.Slider(minimum=1, maximum=opt.max_batch_count, step=1, label='Batch count (how many batches of images to generate)', value=1),
+        gr.Slider(minimum=1, maximum=8, step=1, label='Batch size (how many images are in a batch; memory-hungry)', value=1),
+        gr.Slider(minimum=1.0, maximum=15.0, step=0.5, label='Classifier Free Guidance Scale (how strongly the image should follow the prompt)', value=7.0),
+        gr.Number(label='Seed', value=-1),
+        gr.Slider(minimum=64, maximum=2048, step=64, label="Height", value=512),
+        gr.Slider(minimum=64, maximum=2048, step=64, label="Width", value=512),
+        gr.File(label = "Embeddings file for textual inversion", visible=opt.inversion)
+    ],
+    outputs=[
+        gr.Gallery(label="Images"),
+        gr.Number(label='Seed'),
+        gr.HTML(),
+    ],
+    title="Stable Diffusion Text-to-Image K",
+    description="Generate images from text with Stable Diffusion (using K-LMS)",
+    flagging_callback=Flagging()
+)
+
+
+def img2img(prompt: str, init_img, ddim_steps: int, use_GFPGAN: bool, prompt_matrix, loopback: bool, n_iter: int, batch_size: int, cfg_scale: float, denoising_strength: float, seed: int, height: int, width: int, resize_mode: int, embeddings_fp):
+    outpath = opt.outdir or "outputs/img2img-samples"
+
+    load_embeddings(embeddings_fp)
+
+    sampler = KDiffusionSampler(model)
+
+    assert 0. <= denoising_strength <= 1., 'can only work with strength in [0.0, 1.0]'
+
+    def init():
+        image = init_img.convert("RGB")
+        image = resize_image(resize_mode, image, width, height)
+        image = np.array(image).astype(np.float32) / 255.0
+        image = image[None].transpose(0, 3, 1, 2)
+        image = torch.from_numpy(image)
+
+        init_image = 2. * image - 1.
+        init_image = init_image.to(device)
+        init_image = repeat(init_image, '1 ... -> b ...', b=batch_size)
+        init_latent = model.get_first_stage_encoding(model.encode_first_stage(init_image))  # move to latent space
+
+        return init_latent,
+
+    def sample(init_data, x, conditioning, unconditional_conditioning):
+        t_enc = int(denoising_strength * ddim_steps)
+
+        x0, = init_data
+
+        sigmas = sampler.model_wrap.get_sigmas(ddim_steps)
+        noise = x * sigmas[ddim_steps - t_enc - 1]
+
+        xi = x0 + noise
+        sigma_sched = sigmas[ddim_steps - t_enc - 1:]
+        model_wrap_cfg = CFGDenoiser(sampler.model_wrap)
+        samples_ddim = K.sampling.sample_lms(model_wrap_cfg, xi, sigma_sched, extra_args={'cond': conditioning, 'uncond': unconditional_conditioning, 'cond_scale': cfg_scale}, disable=False)
+        return samples_ddim
+
+    if loopback:
+        output_images, info = None, None
+        history = []
+        initial_seed = None
+
+        for i in range(n_iter):
+            output_images, seed, info = process_images(
+                outpath=outpath,
+                func_init=init,
+                func_sample=sample,
+                prompt=prompt,
+                seed=seed,
+                sampler_name='k-diffusion',
+                batch_size=1,
+                n_iter=1,
+                steps=ddim_steps,
+                cfg_scale=cfg_scale,
+                width=width,
+                height=height,
+                prompt_matrix=prompt_matrix,
+                use_GFPGAN=use_GFPGAN,
+                do_not_save_grid=True
+            )
+
+            if initial_seed is None:
+                initial_seed = seed
+
+            init_img = output_images[0]
+            seed = seed + 1
+            denoising_strength = max(denoising_strength * 0.95, 0.1)
+            history.append(init_img)
+
+        grid_count = len(os.listdir(outpath)) - 1
+        grid = image_grid(history, batch_size, force_n_rows=1)
+
+        save_image(grid, outpath, f"grid-{grid_count:04}", initial_seed, prompt, opt.grid_format, info=info, short_filename=not opt.grid_extended_filename)
+
+        output_images = history
+        seed = initial_seed
+
+    else:
+        output_images, seed, info = process_images(
+            outpath=outpath,
+            func_init=init,
+            func_sample=sample,
+            prompt=prompt,
+            seed=seed,
+            sampler_name='k-diffusion',
+            batch_size=batch_size,
+            n_iter=n_iter,
+            steps=ddim_steps,
+            cfg_scale=cfg_scale,
+            width=width,
+            height=height,
+            prompt_matrix=prompt_matrix,
+            use_GFPGAN=use_GFPGAN
+        )
+
+    del sampler
+
+    return output_images, seed, plaintext_to_html(info)
+
+
+sample_img2img = "assets/stable-samples/img2img/sketch-mountains-input.jpg"
+sample_img2img = sample_img2img if os.path.exists(sample_img2img) else None
+
+img2img_interface = gr.Interface(
+    wrap_gradio_call(img2img),
+    inputs=[
+        gr.Textbox(placeholder="A fantasy landscape, trending on artstation.", lines=1),
+        gr.Image(value=sample_img2img, source="upload", interactive=True, type="pil"),
+        gr.Slider(minimum=1, maximum=150, step=1, label="Sampling Steps", value=50),
+        gr.Checkbox(label='Fix faces using GFPGAN', value=False, visible=GFPGAN is not None),
+        gr.Checkbox(label='Create prompt matrix (separate multiple prompts using |, and get all combinations of them)', value=False),
+        gr.Checkbox(label='Loopback (use images from previous batch when creating next batch)', value=False),
+        gr.Slider(minimum=1, maximum=opt.max_batch_count, step=1, label='Batch count (how many batches of images to generate)', value=1),
+        gr.Slider(minimum=1, maximum=8, step=1, label='Batch size (how many images are in a batch; memory-hungry)', value=1),
+        gr.Slider(minimum=1.0, maximum=15.0, step=0.5, label='Classifier Free Guidance Scale (how strongly the image should follow the prompt)', value=7.0),
+        gr.Slider(minimum=0.0, maximum=1.0, step=0.01, label='Denoising Strength', value=0.75),
+        gr.Number(label='Seed', value=-1),
+        gr.Slider(minimum=64, maximum=2048, step=64, label="Height", value=512),
+        gr.Slider(minimum=64, maximum=2048, step=64, label="Width", value=512),
+        gr.Radio(label="Resize mode", choices=["Just resize", "Crop and resize", "Resize and fill"], type="index", value="Just resize"),
+        gr.File(label = "Embeddings file for textual inversion", visible=opt.inversion)
+    ],
+    outputs=[
+        gr.Gallery(),
+        gr.Number(label='Seed'),
+        gr.HTML(),
+    ],
+    title="Stable Diffusion Image-to-Image",
+    description="Generate images from images with Stable Diffusion",
+    allow_flagging="never",
+)
+
+interfaces = [
+    (txt2img_interface, "txt2img"),
+    (img2img_interface, "img2img")
+]
+
+def run_GFPGAN(image, strength):
+    image = image.convert("RGB")
+
+    cropped_faces, restored_faces, restored_img = GFPGAN.enhance(np.array(image, dtype=np.uint8), has_aligned=False, only_center_face=False, paste_back=True)
+    res = Image.fromarray(restored_img)
+
+    if strength < 1.0:
+        res = Image.blend(image, res, strength)
+
+    return res, 0, ''
+
+
+if GFPGAN is not None:
+    interfaces.append((gr.Interface(
+        run_GFPGAN,
+        inputs=[
+            gr.Image(label="Source", source="upload", interactive=True, type="pil"),
+            gr.Slider(minimum=0.0, maximum=1.0, step=0.001, label="Effect strength", value=100),
+        ],
+        outputs=[
+            gr.Image(label="Result"),
+            gr.Number(label='Seed', visible=False),
+            gr.HTML(),
+        ],
+        title="GFPGAN",
+        description="Fix faces on images",
+        allow_flagging="never",
+    ), "GFPGAN"))
+
+
+demo = gr.TabbedInterface(
+    interface_list=[x[0] for x in interfaces],
+    tab_names=[x[1] for x in interfaces],
+    css=("" if opt.no_progressbar_hiding else css_hide_progressbar) + """
+.output-html p {margin: 0 0.5em;}
+.performance { font-size: 0.85em; color: #444; }
+"""
+)
+
 demo.launch()