import os
import sys
<<<<<<< HEAD
try:
    import olive.workflows
except:
    pass
from modules.paths_internal import models_path, script_path, data_path, extensions_dir, extensions_builtin_dir  # noqa: F401
=======
from modules.paths_internal import models_path, script_path, data_path, extensions_dir, extensions_builtin_dir, cwd  # noqa: F401
>>>>>>> cf2772fa

import modules.safe  # noqa: F401


def mute_sdxl_imports():
    """create fake modules that SDXL wants to import but doesn't actually use for our purposes"""

    class Dummy:
        pass

    module = Dummy()
    module.LPIPS = None
    sys.modules['taming.modules.losses.lpips'] = module

    module = Dummy()
    module.StableDataModuleFromConfig = None
    sys.modules['sgm.data'] = module


# data_path = cmd_opts_pre.data
sys.path.insert(0, script_path)

# search for directory of stable diffusion in following places
sd_path = None
possible_sd_paths = [os.path.join(script_path, 'repositories/stable-diffusion-stability-ai'), '.', os.path.dirname(script_path)]
for possible_sd_path in possible_sd_paths:
    if os.path.exists(os.path.join(possible_sd_path, 'ldm/models/diffusion/ddpm.py')):
        sd_path = os.path.abspath(possible_sd_path)
        break

assert sd_path is not None, f"Couldn't find Stable Diffusion in any of: {possible_sd_paths}"

mute_sdxl_imports()

path_dirs = [
    (sd_path, 'ldm', 'Stable Diffusion', []),
    (os.path.join(sd_path, '../generative-models'), 'sgm', 'Stable Diffusion XL', ["sgm"]),
    (os.path.join(sd_path, '../CodeFormer'), 'inference_codeformer.py', 'CodeFormer', []),
    (os.path.join(sd_path, '../BLIP'), 'models/blip.py', 'BLIP', []),
    (os.path.join(sd_path, '../k-diffusion'), 'k_diffusion/sampling.py', 'k_diffusion', ["atstart"]),
]

paths = {}

for d, must_exist, what, options in path_dirs:
    must_exist_path = os.path.abspath(os.path.join(script_path, d, must_exist))
    if not os.path.exists(must_exist_path):
        print(f"Warning: {what} not found at path {must_exist_path}", file=sys.stderr)
    else:
        d = os.path.abspath(d)
        if "atstart" in options:
            sys.path.insert(0, d)
        elif "sgm" in options:
            # Stable Diffusion XL repo has scripts dir with __init__.py in it which ruins every extension's scripts dir, so we
            # import sgm and remove it from sys.path so that when a script imports scripts.something, it doesbn't use sgm's scripts dir.

            sys.path.insert(0, d)
            import sgm  # noqa: F401
            sys.path.pop(0)
        else:
            sys.path.append(d)
        paths[what] = d
<|MERGE_RESOLUTION|>--- conflicted
+++ resolved
@@ -1,73 +1,69 @@
-import os
-import sys
-<<<<<<< HEAD
-try:
-    import olive.workflows
-except:
-    pass
-from modules.paths_internal import models_path, script_path, data_path, extensions_dir, extensions_builtin_dir  # noqa: F401
-=======
-from modules.paths_internal import models_path, script_path, data_path, extensions_dir, extensions_builtin_dir, cwd  # noqa: F401
->>>>>>> cf2772fa
-
-import modules.safe  # noqa: F401
-
-
-def mute_sdxl_imports():
-    """create fake modules that SDXL wants to import but doesn't actually use for our purposes"""
-
-    class Dummy:
-        pass
-
-    module = Dummy()
-    module.LPIPS = None
-    sys.modules['taming.modules.losses.lpips'] = module
-
-    module = Dummy()
-    module.StableDataModuleFromConfig = None
-    sys.modules['sgm.data'] = module
-
-
-# data_path = cmd_opts_pre.data
-sys.path.insert(0, script_path)
-
-# search for directory of stable diffusion in following places
-sd_path = None
-possible_sd_paths = [os.path.join(script_path, 'repositories/stable-diffusion-stability-ai'), '.', os.path.dirname(script_path)]
-for possible_sd_path in possible_sd_paths:
-    if os.path.exists(os.path.join(possible_sd_path, 'ldm/models/diffusion/ddpm.py')):
-        sd_path = os.path.abspath(possible_sd_path)
-        break
-
-assert sd_path is not None, f"Couldn't find Stable Diffusion in any of: {possible_sd_paths}"
-
-mute_sdxl_imports()
-
-path_dirs = [
-    (sd_path, 'ldm', 'Stable Diffusion', []),
-    (os.path.join(sd_path, '../generative-models'), 'sgm', 'Stable Diffusion XL', ["sgm"]),
-    (os.path.join(sd_path, '../CodeFormer'), 'inference_codeformer.py', 'CodeFormer', []),
-    (os.path.join(sd_path, '../BLIP'), 'models/blip.py', 'BLIP', []),
-    (os.path.join(sd_path, '../k-diffusion'), 'k_diffusion/sampling.py', 'k_diffusion', ["atstart"]),
-]
-
-paths = {}
-
-for d, must_exist, what, options in path_dirs:
-    must_exist_path = os.path.abspath(os.path.join(script_path, d, must_exist))
-    if not os.path.exists(must_exist_path):
-        print(f"Warning: {what} not found at path {must_exist_path}", file=sys.stderr)
-    else:
-        d = os.path.abspath(d)
-        if "atstart" in options:
-            sys.path.insert(0, d)
-        elif "sgm" in options:
-            # Stable Diffusion XL repo has scripts dir with __init__.py in it which ruins every extension's scripts dir, so we
-            # import sgm and remove it from sys.path so that when a script imports scripts.something, it doesbn't use sgm's scripts dir.
-
-            sys.path.insert(0, d)
-            import sgm  # noqa: F401
-            sys.path.pop(0)
-        else:
-            sys.path.append(d)
-        paths[what] = d
+import os
+import sys
+try:
+    import olive.workflows
+except Exception:
+    pass
+from modules.paths_internal import models_path, script_path, data_path, extensions_dir, extensions_builtin_dir, cwd  # noqa: F401
+
+import modules.safe  # noqa: F401
+
+
+def mute_sdxl_imports():
+    """create fake modules that SDXL wants to import but doesn't actually use for our purposes"""
+
+    class Dummy:
+        pass
+
+    module = Dummy()
+    module.LPIPS = None
+    sys.modules['taming.modules.losses.lpips'] = module
+
+    module = Dummy()
+    module.StableDataModuleFromConfig = None
+    sys.modules['sgm.data'] = module
+
+
+# data_path = cmd_opts_pre.data
+sys.path.insert(0, script_path)
+
+# search for directory of stable diffusion in following places
+sd_path = None
+possible_sd_paths = [os.path.join(script_path, 'repositories/stable-diffusion-stability-ai'), '.', os.path.dirname(script_path)]
+for possible_sd_path in possible_sd_paths:
+    if os.path.exists(os.path.join(possible_sd_path, 'ldm/models/diffusion/ddpm.py')):
+        sd_path = os.path.abspath(possible_sd_path)
+        break
+
+assert sd_path is not None, f"Couldn't find Stable Diffusion in any of: {possible_sd_paths}"
+
+mute_sdxl_imports()
+
+path_dirs = [
+    (sd_path, 'ldm', 'Stable Diffusion', []),
+    (os.path.join(sd_path, '../generative-models'), 'sgm', 'Stable Diffusion XL', ["sgm"]),
+    (os.path.join(sd_path, '../CodeFormer'), 'inference_codeformer.py', 'CodeFormer', []),
+    (os.path.join(sd_path, '../BLIP'), 'models/blip.py', 'BLIP', []),
+    (os.path.join(sd_path, '../k-diffusion'), 'k_diffusion/sampling.py', 'k_diffusion', ["atstart"]),
+]
+
+paths = {}
+
+for d, must_exist, what, options in path_dirs:
+    must_exist_path = os.path.abspath(os.path.join(script_path, d, must_exist))
+    if not os.path.exists(must_exist_path):
+        print(f"Warning: {what} not found at path {must_exist_path}", file=sys.stderr)
+    else:
+        d = os.path.abspath(d)
+        if "atstart" in options:
+            sys.path.insert(0, d)
+        elif "sgm" in options:
+            # Stable Diffusion XL repo has scripts dir with __init__.py in it which ruins every extension's scripts dir, so we
+            # import sgm and remove it from sys.path so that when a script imports scripts.something, it doesbn't use sgm's scripts dir.
+
+            sys.path.insert(0, d)
+            import sgm  # noqa: F401
+            sys.path.pop(0)
+        else:
+            sys.path.append(d)
+        paths[what] = d