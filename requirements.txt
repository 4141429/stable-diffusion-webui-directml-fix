GitPython
Pillow
accelerate

basicsr
blendmodes
clean-fid
einops
gfpgan
gradio==3.32.0
inflection
jsonmerge
kornia
lark
numpy
omegaconf

piexif
psutil
pytorch_lightning
realesrgan
requests
resize-right

safetensors
scikit-image>=0.19
<<<<<<< HEAD
timm==0.4.12
transformers==4.25.1
torch==2.0.0
torch-directml
einops
jsonmerge
clean-fid
resize-right
=======
timm
tomesd
torch
>>>>>>> 394ffa7b
torchdiffeq
torchsde
transformers==4.25.1
<|MERGE_RESOLUTION|>--- conflicted
+++ resolved
@@ -1,43 +1,32 @@
-GitPython
-Pillow
-accelerate
-
-basicsr
-blendmodes
-clean-fid
-einops
-gfpgan
-gradio==3.32.0
-inflection
-jsonmerge
-kornia
-lark
-numpy
-omegaconf
-
-piexif
-psutil
-pytorch_lightning
-realesrgan
-requests
-resize-right
-
-safetensors
-scikit-image>=0.19
-<<<<<<< HEAD
-timm==0.4.12
-transformers==4.25.1
-torch==2.0.0
-torch-directml
-einops
-jsonmerge
-clean-fid
-resize-right
-=======
-timm
-tomesd
-torch
->>>>>>> 394ffa7b
-torchdiffeq
-torchsde
-transformers==4.25.1
+GitPython
+Pillow
+accelerate
+
+basicsr
+blendmodes
+clean-fid
+einops
+gfpgan
+gradio==3.32.0
+inflection
+jsonmerge
+kornia
+lark
+numpy
+omegaconf
+
+piexif
+psutil
+pytorch_lightning
+realesrgan
+requests
+resize-right
+
+safetensors
+scikit-image>=0.19
+timm
+tomesd
+torch
+torchdiffeq
+torchsde
+transformers==4.25.1