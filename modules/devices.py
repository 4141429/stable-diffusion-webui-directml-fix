--- conflicted
+++ resolved
@@ -3,16 +3,7 @@
 from functools import lru_cache
 
 import torch
-<<<<<<< HEAD
-from modules import errors
-from modules.sd_hijack_utils import CondFunc
-from packaging import version
-from functools import reduce
-import operator
-from modules import errors
-=======
 from modules import errors, shared
->>>>>>> 5ef669de
 
 if sys.platform == "darwin":
     from modules import mac_specific
