GitPython
Pillow
accelerate

basicsr
blendmodes
clean-fid
diffusers
einops
fastapi>=0.90.1
gfpgan
gradio==3.41.2
inflection
jsonmerge
kornia
lark
numpy
omegaconf
open-clip-torch

piexif
psutil
pytorch_lightning
realesrgan
requests
resize-right

safetensors
scikit-image>=0.19
timm
tomesd
torch>=2.0.0
torch-directml
torchdiffeq
torchsde
<<<<<<< HEAD
torchvision
transformers==4.25.1

=======
transformers==4.30.2

>>>>>>> 5ef669de
<|MERGE_RESOLUTION|>--- conflicted
+++ resolved
@@ -1,43 +1,36 @@
-GitPython
-Pillow
-accelerate
-
-basicsr
-blendmodes
-clean-fid
-diffusers
-einops
-fastapi>=0.90.1
-gfpgan
-gradio==3.41.2
-inflection
-jsonmerge
-kornia
-lark
-numpy
-omegaconf
-open-clip-torch
-
-piexif
-psutil
-pytorch_lightning
-realesrgan
-requests
-resize-right
-
-safetensors
-scikit-image>=0.19
-timm
-tomesd
-torch>=2.0.0
-torch-directml
-torchdiffeq
-torchsde
-<<<<<<< HEAD
-torchvision
-transformers==4.25.1
-
-=======
-transformers==4.30.2
-
->>>>>>> 5ef669de
+GitPython
+Pillow
+accelerate
+
+basicsr
+blendmodes
+clean-fid
+diffusers
+einops
+fastapi>=0.90.1
+gfpgan
+gradio==3.41.2
+inflection
+jsonmerge
+kornia
+lark
+numpy
+omegaconf
+open-clip-torch
+
+piexif
+psutil
+pytorch_lightning
+realesrgan
+requests
+resize-right
+
+safetensors
+scikit-image>=0.19
+timm
+tomesd
+torch>=2.0.0
+torch-directml
+torchdiffeq
+torchsde
+transformers==4.30.2